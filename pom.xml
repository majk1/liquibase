<project xmlns="http://maven.apache.org/POM/4.0.0" xsi:schemaLocation="http://maven.apache.org/POM/4.0.0 http://maven.apache.org/xsd/maven-4.0.0.xsd" xmlns:xsi="http://www.w3.org/2001/XMLSchema-instance">
  <modelVersion>
    4.0.0
  </modelVersion>
  <groupId>
    com.datical.lb
  </groupId>
  <artifactId>
    liquibase-parent
  </artifactId>
  <version>
<<<<<<< HEAD
    3.4.667
=======
    3.4.696
>>>>>>> 33e700d3
  </version>
  <packaging>
    pom
  </packaging>
  <name>
    Liquibase Parent Configuration
  </name>
  <description>
    Liquibase is a tool for managing and executing database changes.
  </description>
  <url>
    http://www.liquibase.org
  </url>
  <organization>
    <name>
      Liquibase.org
    </name>
    <url>
      http://www.liquibase.org
    </url>
  </organization>
  <licenses>
    <license>
      <url>
        http://www.apache.org/licenses/LICENSE-2.0
      </url>
      <name>
        Apache License, Version 2.0
      </name>
    </license>
  </licenses>
  <issueManagement>
    <url>
      http://liquibase.jira.com/browse/CORE
    </url>
  </issueManagement>
  <scm>
    <connection>
      scm:git:https://github.com/liquibase/liquibase.git
    </connection>
    <url>
      scm:git:https://github.com/liquibase/liquibase.git
    </url>
    <developerConnection>
      scm:git:https://github.com/liquibase/liquibase.git
    </developerConnection>
  </scm>
  <developers>
    <developer>
      <id>
        nvoxland
      </id>
      <name>
        Nathan Voxland
      </name>
      <email>
        nathan@voxland.net
      </email>
      <url>
        http://nathan.voxland.net
      </url>
      <organizationUrl>
        http://nathan.voxland.net/
      </organizationUrl>
      <roles>
        <role>
          architect
        </role>
        <role>
          developer
        </role>
      </roles>
      <timezone>
        -6
      </timezone>
    </developer>
  </developers>
  <properties>
    <maven.build.timestamp.format>
      E MMM dd hh:mm:ss zzz yyyy
    </maven.build.timestamp.format>
    <build.timestamp>
      ${maven.build.timestamp}
    </build.timestamp>
    <project.build.sourceEncoding>
      UTF-8
    </project.build.sourceEncoding>
  </properties>
  <modules>
    <module>
      liquibase-core
    </module>
  </modules>
  <dependencyManagement>
    <dependencies>
      <dependency>
        <groupId>
          org.apache.maven
        </groupId>
        <artifactId>
          maven-plugin-api
        </artifactId>
        <version>
          2.0
        </version>
      </dependency>
      <dependency>
        <groupId>
          org.apache.maven
        </groupId>
        <artifactId>
          maven-project
        </artifactId>
        <version>
          2.0
        </version>
      </dependency>
      <dependency>
        <groupId>
          org.apache.maven.shared
        </groupId>
        <artifactId>
          maven-plugin-testing-harness
        </artifactId>
        <version>
          1.1
        </version>
        <scope>
          test
        </scope>
      </dependency>
      <dependency>
        <groupId>
          org.jboss.weld.se
        </groupId>
        <artifactId>
          weld-se
        </artifactId>
        <version>
          1.1.8.Final
        </version>
        <scope>
          test
        </scope>
      </dependency>
      <dependency>
        <groupId>
          junit
        </groupId>
        <artifactId>
          junit
        </artifactId>
        <version>
          4.11
        </version>
        <scope>
          test
        </scope>
      </dependency>
      <dependency>
        <groupId>
          org.hamcrest
        </groupId>
        <artifactId>
          hamcrest-library
        </artifactId>
        <version>
          1.3
        </version>
        <scope>
          test
        </scope>
      </dependency>
      <dependency>
        <groupId>
          org.mockito
        </groupId>
        <artifactId>
          mockito-core
        </artifactId>
        <version>
          1.9.5
        </version>
        <scope>
          test
        </scope>
      </dependency>
      <dependency>
        <groupId>
          org.easymock
        </groupId>
        <artifactId>
          easymockclassextension
        </artifactId>
        <version>
          2.5.2
        </version>
        <scope>
          test
        </scope>
      </dependency>
      <dependency>
        <groupId>
          org.apache.ant
        </groupId>
        <artifactId>
          ant
        </artifactId>
        <version>
          1.7.1
        </version>
        <scope>
          provided
        </scope>
        <optional>
          true
        </optional>
      </dependency>
      <dependency>
        <groupId>
          javax.enterprise
        </groupId>
        <artifactId>
          cdi-api
        </artifactId>
        <version>
          1.0-SP4
        </version>
        <scope>
          provided
        </scope>
      </dependency>
      <dependency>
        <groupId>
          javax.servlet
        </groupId>
        <artifactId>
          servlet-api
        </artifactId>
        <version>
          2.4
        </version>
        <scope>
          provided
        </scope>
        <optional>
          true
        </optional>
      </dependency>
      <dependency>
        <groupId>
          org.springframework
        </groupId>
        <artifactId>
          spring
        </artifactId>
        <version>
          2.0.6
        </version>
        <scope>
          provided
        </scope>
        <optional>
          true
        </optional>
      </dependency>
      <dependency>
        <groupId>
          org.apache.maven.shared
        </groupId>
        <artifactId>
          maven-verifier
        </artifactId>
        <version>
          1.2
        </version>
        <scope>
          test
        </scope>
      </dependency>
      <dependency>
        <groupId>
          org.yaml
        </groupId>
        <artifactId>
          snakeyaml
        </artifactId>
        <version>
          1.13
        </version>
        <optional>
          true
        </optional>
      </dependency>
      <dependency>
        <groupId>
          org.hsqldb
        </groupId>
        <artifactId>
          hsqldb
        </artifactId>
        <version>
          2.2.9
        </version>
        <scope>
          test
        </scope>
      </dependency>
      <dependency>
        <groupId>
          org.apache.derby
        </groupId>
        <artifactId>
          derby
        </artifactId>
        <version>
          10.2.2.0
        </version>
        <scope>
          test
        </scope>
      </dependency>
      <dependency>
        <groupId>
          org.spockframework
        </groupId>
        <artifactId>
          spock-core
        </artifactId>
        <version>
          0.7-groovy-2.0
        </version>
        <scope>
          test
        </scope>
      </dependency>
      <dependency>
        <groupId>
          org.apache.ant
        </groupId>
        <artifactId>
          ant-antunit
        </artifactId>
        <version>
          1.3
        </version>
        <scope>
          test
        </scope>
      </dependency>
    </dependencies>
  </dependencyManagement>
  <build>
    <pluginManagement>
      <plugins>
        <plugin>
          <groupId>
            org.apache.maven.plugins
          </groupId>
          <artifactId>
            maven-compiler-plugin
          </artifactId>
          <version>
            3.1
          </version>
          <configuration>
            <source>
              1.6
            </source>
            <target>
              1.6
            </target>
            <optimize>
              true
            </optimize>
            <debug>
              true
            </debug>
            <encoding>
              ${project.build.sourceEncoding}
            </encoding>
          </configuration>
        </plugin>
        <plugin>
          <artifactId>
            maven-jar-plugin
          </artifactId>
          <version>
            2.3.1
          </version>
        </plugin>
        <plugin>
          <artifactId>
            maven-javadoc-plugin
          </artifactId>
          <version>
            2.9.1
          </version>
        </plugin>
        <plugin>
          <artifactId>
            maven-resources-plugin
          </artifactId>
          <configuration>
            <encoding>
              UTF-8
            </encoding>
          </configuration>
        </plugin>
        <plugin>
          <artifactId>
            maven-surefire-plugin
          </artifactId>
          <version>
            2.7.1
          </version>
          <configuration>
            <redirectTestOutputToFile>
              true
            </redirectTestOutputToFile>
            <reportFormat>
              plain
            </reportFormat>
          </configuration>
        </plugin>
        <plugin>
          <groupId>
            org.apache.maven.plugins
          </groupId>
          <artifactId>
            maven-enforcer-plugin
          </artifactId>
          <executions>
            <execution>
              <id>
                enforce-java
              </id>
              <phase>
                compile
              </phase>
              <goals>
                <goal>
                  enforce
                </goal>
              </goals>
              <configuration>
                <rules>
                  <requireJavaVersion>
                    <version>
                      1.6
                    </version>
                  </requireJavaVersion>
                </rules>
              </configuration>
            </execution>
          </executions>
        </plugin>
        <plugin>
          <groupId>
            org.codehaus.mojo
          </groupId>
          <artifactId>
            build-helper-maven-plugin
          </artifactId>
          <version>
            1.4
          </version>
        </plugin>
        <plugin>
          <groupId>
            org.apache.maven.plugins
          </groupId>
          <artifactId>
            maven-release-plugin
          </artifactId>
          <version>
            2.5.1
          </version>
          <configuration>
            <stagingRepository>
              /tmp/maven-snapshot
            </stagingRepository>
            <mavenExecutorId>
              forked-path
            </mavenExecutorId>
          </configuration>
        </plugin>
        <plugin>
          <groupId>
            org.sonatype.plugins
          </groupId>
          <artifactId>
            nexus-staging-maven-plugin
          </artifactId>
          <version>
            1.6.5
          </version>
          <extensions>
            true
          </extensions>
          <executions>
            <execution>
              <id>
                default-deploy
              </id>
              <phase>
                deploy
              </phase>
              <goals>
                <goal>
                  deploy
                </goal>
              </goals>
            </execution>
          </executions>
          <configuration>
            <serverId>
              sonatype-nexus-staging
            </serverId>
            <nexusUrl>
              https://oss.sonatype.org/service/local/staging/deploy/maven2/
            </nexusUrl>
          </configuration>
        </plugin>
        <plugin>
          <artifactId>
            maven-deploy-plugin
          </artifactId>
          <version>
            2.8.2
          </version>
          <configuration>
            <skip>
              false
            </skip>
          </configuration>
        </plugin>
        <plugin>
          <groupId>
            org.codehaus.gmaven
          </groupId>
          <artifactId>
            gmaven-plugin
          </artifactId>
          <version>
            1.4
          </version>
          <configuration>
            <providerSelection>
              2.0
            </providerSelection>
            <source/>
          </configuration>
          <executions>
            <execution>
              <goals>
                <goal>
                  compile
                </goal>
                <goal>
                  testCompile
                </goal>
              </goals>
            </execution>
          </executions>
          <dependencies>
            <dependency>
              <groupId>
                org.codehaus.gmaven.runtime
              </groupId>
              <artifactId>
                gmaven-runtime-2.0
              </artifactId>
              <version>
                1.4
              </version>
              <exclusions>
                <exclusion>
                  <groupId>
                    org.codehaus.groovy
                  </groupId>
                  <artifactId>
                    groovy-all
                  </artifactId>
                </exclusion>
              </exclusions>
            </dependency>
            <dependency>
              <groupId>
                org.codehaus.groovy
              </groupId>
              <artifactId>
                groovy-all
              </artifactId>
              <version>
                2.1.5
              </version>
            </dependency>
          </dependencies>
        </plugin>
      </plugins>
    </pluginManagement>
  </build>
  <reporting>
    <plugins/>
  </reporting>
  <distributionManagement>
    <repository>
      <id>
        daticalrepo
      </id>
      <name>
        Datical's Repository of Awesome
      </name>
      <url>
        http://artifactory.datical.net:8081/artifactory/libs-release-local
      </url>
    </repository>
    <snapshotRepository>
      <id>
        sonatype-nexus-snapshots
      </id>
      <name>
        Sontatype Snapshot Repository
      </name>
      <url>
        https://oss.sonatype.org/content/repositories/snapshots
      </url>
    </snapshotRepository>
  </distributionManagement>
  <profiles>
    <profile>
      <id>
        release-sign-artifacts
      </id>
      <activation>
        <property>
          <name>
            performRelease
          </name>
          <value>
            true
          </value>
        </property>
      </activation>
      <build>
        <plugins>
          <plugin>
            <groupId>
              org.apache.maven.plugins
            </groupId>
            <artifactId>
              maven-gpg-plugin
            </artifactId>
            <executions>
              <execution>
                <id>
                  sign-artifacts
                </id>
                <phase>
                  verify
                </phase>
                <goals>
                  <goal>
                    sign
                  </goal>
                </goals>
              </execution>
            </executions>
          </plugin>
        </plugins>
      </build>
    </profile>
  </profiles>
</project><|MERGE_RESOLUTION|>--- conflicted
+++ resolved
@@ -9,11 +9,7 @@
     liquibase-parent
   </artifactId>
   <version>
-<<<<<<< HEAD
-    3.4.667
-=======
     3.4.696
->>>>>>> 33e700d3
   </version>
   <packaging>
     pom
