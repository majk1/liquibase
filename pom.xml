--- conflicted
+++ resolved
@@ -9,11 +9,7 @@
     liquibase-parent
   </artifactId>
   <version>
-<<<<<<< HEAD
-    3.5.1033
-=======
     3.5.1044
->>>>>>> d25a7e0a
   </version>
   <packaging>
     pom
