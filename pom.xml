--- conflicted
+++ resolved
@@ -9,11 +9,7 @@
     liquibase-parent
   </artifactId>
   <version>
-<<<<<<< HEAD
-    3.3.470
-=======
     3.3.482
->>>>>>> 2a7ba5a2
   </version>
   <packaging>
     pom
