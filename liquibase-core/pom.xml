<?xml version="1.0" encoding="UTF-8"?>
<project xmlns="http://maven.apache.org/POM/4.0.0" xmlns:xsi="http://www.w3.org/2001/XMLSchema-instance" xsi:schemaLocation="http://maven.apache.org/POM/4.0.0 http://maven.apache.org/xsd/maven-4.0.0.xsd">

    <modelVersion>4.0.0</modelVersion>

    <artifactId>liquibase-core</artifactId>
    <name>Liquibase Core</name>
    <packaging>jar</packaging>

    <parent>
        <groupId>org.liquibase</groupId>
        <artifactId>liquibase-parent</artifactId>
        <version>4.0.0-SNAPSHOT</version>
        <relativePath>../pom.xml</relativePath>
    </parent>

    <properties>
        <bundle.namespace>liquibase.*</bundle.namespace>
        <project.version>4.0.0</project.version>
        <slf4j.version>1.7.7</slf4j.version>
    </properties>

    <dependencies>
        <dependency>
            <groupId>commons-cli</groupId>
            <artifactId>commons-cli</artifactId>
            <version>1.2</version>
            <scope>compile</scope>
            <optional>true</optional>
        </dependency>
        <dependency>
            <groupId>org.apache.velocity</groupId>
            <artifactId>velocity</artifactId>
            <version>1.7</version>
            <scope>compile</scope>
            <optional>true</optional>
        </dependency>
        <dependency>
            <groupId>org.eclipse.jetty</groupId>
            <artifactId>jetty-servlet</artifactId>
            <version>8.1.14.v20131031</version>
            <scope>compile</scope>
            <optional>true</optional>
        </dependency>

        <dependency>
            <groupId>junit</groupId>
            <artifactId>junit</artifactId>
            <scope>compile</scope>
            <optional>true</optional>
        </dependency>

        <dependency>
            <groupId>org.codehaus.groovy</groupId>
            <artifactId>groovy-all</artifactId>
            <version>2.3.9</version>
            <scope>test</scope>
        </dependency>

        <dependency>
            <groupId>org.hamcrest</groupId>
            <artifactId>hamcrest-library</artifactId>
            <scope>test</scope>
        </dependency>

        <dependency>
            <groupId>org.easymock</groupId>
            <artifactId>easymockclassextension</artifactId>
            <scope>test</scope>
        </dependency>

        <dependency>
            <groupId>org.mockito</groupId>
            <artifactId>mockito-all</artifactId>
            <version>1.9.5</version>
            <scope>test</scope>
        </dependency>

        <dependency>
            <groupId>org.apache.ant</groupId>
            <artifactId>ant</artifactId>
        </dependency>

        <dependency>
            <groupId>javax.servlet</groupId>
            <artifactId>servlet-api</artifactId>
        </dependency>

        <dependency>
            <groupId>org.springframework</groupId>
            <artifactId>spring</artifactId>
        </dependency>

        <dependency>
            <groupId>org.hsqldb</groupId>
            <artifactId>hsqldb</artifactId>
            <scope>test</scope>
        </dependency>

        <dependency>
            <groupId>org.yaml</groupId>
            <artifactId>snakeyaml</artifactId>
            <optional>true</optional>
        </dependency>

        <dependency>
            <groupId>org.codehaus.groovy</groupId>
            <artifactId>groovy-all</artifactId>
            <scope>test</scope>
        </dependency>

        <dependency>
            <groupId>org.spockframework</groupId>
            <artifactId>spock-core</artifactId>
            <scope>test</scope>
        </dependency>

        <dependency>
            <groupId>org.apache.ant</groupId>
            <artifactId>ant-antunit</artifactId>
            <scope>test</scope>
        </dependency>

        <dependency>
            <groupId>com.h2database</groupId>
            <artifactId>h2</artifactId>
            <version>1.3.176</version>
            <scope>test</scope>
        </dependency>

        <dependency>
            <groupId>org.assertj</groupId>
            <artifactId>assertj-core</artifactId>
            <version>1.5.0</version>
            <scope>test</scope>
        </dependency>

        <dependency> <!-- enables mocking of classes (in addition to interfaces) -->
            <groupId>cglib</groupId>
            <artifactId>cglib-nodep</artifactId>
            <version>2.2.2</version>
            <scope>test</scope>
        </dependency>
        <dependency> <!-- enables mocking of classes without default constructor (together with CGLIB) -->
            <groupId>org.objenesis</groupId>
            <artifactId>objenesis</artifactId>
            <version>1.2</version>
            <scope>test</scope>
        </dependency>

        <dependency>
            <groupId>org.slf4j</groupId>
            <artifactId>slf4j-api</artifactId>
            <version>${slf4j.version}</version>
        </dependency>

        <!-- Optional deps: slf4j bindings: prefer logback-->
        <dependency>
            <groupId>ch.qos.logback</groupId>
            <artifactId>logback-classic</artifactId>
            <version>1.1.2</version>
            <optional>true</optional>
        </dependency>

        <dependency>
            <groupId>org.slf4j</groupId>
            <artifactId>jcl-over-slf4j</artifactId>
            <version>${slf4j.version}</version>
            <optional>true</optional>
        </dependency>

        <dependency>
            <groupId>org.slf4j</groupId>
            <artifactId>jul-to-slf4j</artifactId>
            <version>${slf4j.version}</version>
            <optional>true</optional>
        </dependency>
    </dependencies>


    <build>
        <finalName>liquibase-${project.version}</finalName>

        <resources>
            <resource>
                <directory>src/main/resources</directory>
                <filtering>true</filtering>
            </resource>
        </resources>

        <plugins>
            <plugin>
                <artifactId>maven-jar-plugin</artifactId>
                <configuration>
                    <archive>
                        <manifestFile>src/main/resources/META-INF/MANIFEST.MF</manifestFile>
                    </archive>
                </configuration>
                <executions>
                    <execution>
                        <goals>
                            <goal>test-jar</goal>
                        </goals>
                    </execution>
                </executions>
            </plugin>

            <plugin>
                <artifactId>maven-surefire-plugin</artifactId>
                <configuration>
                    <excludes>
                        <exclude>**/TestContext.java</exclude>
                        <exclude>**/*.xml</exclude>
                    </excludes>
                    <systemProperties>
                        <property>
                            <name>liquibase.defaultlogger.level</name>
                            <value>severe</value>
                        </property>
                    </systemProperties>
                </configuration>
            </plugin>

            <plugin>
                <groupId>org.apache.maven.plugins</groupId>
                <artifactId>maven-javadoc-plugin</artifactId>
                <executions>
                    <execution>
                        <id>api</id>
                        <phase>prepare-package</phase>
                        <goals>
                            <goal>javadoc</goal>
                        </goals>
                        <configuration>
                            <sourcepath>../liquibase-core/src/main/java</sourcepath>
                            <encoding>UTF-8</encoding>
                        </configuration>
                    </execution>
                </executions>
            </plugin>


            <!--<plugin>-->
            <!--<groupId>org.apache.felix</groupId>-->
            <!--<artifactId>maven-bundle-plugin</artifactId>-->
            <!--<extensions>true</extensions>-->
            <!--<configuration>-->
            <!--<instructions>-->
            <!--<_include>-osgi.bnd</_include>-->
            <!--</instructions>-->
            <!--<manifestLocation>${project.build.directory}/jar-with-deps/META-INF</manifestLocation>-->
            <!--</configuration>-->
            <!--<executions>-->
            <!--<execution>-->
            <!--<id>bundle-manifest</id>-->
            <!--<phase>process-classes</phase>-->
            <!--<goals>-->
            <!--<goal>manifest</goal>-->
            <!--</goals>-->
            <!--</execution>-->
            <!--</executions>-->
            <!--</plugin>-->

            <plugin>
                <artifactId>maven-assembly-plugin</artifactId>
                <executions>
                    <execution>
                        <id>distro</id>
                        <phase>package</phase>
                        <goals>
                            <goal>single</goal>
                        </goals>
                        <configuration>
                            <descriptors>
                                <!-- create the distribution archives -->
                                <descriptor>src/main/resources/assembly/bin.xml</descriptor>
                            </descriptors>
                            <!--<archive>
                              <manifestFile>../liquibase-core/src/main/resources/META-INF/MANIFEST.MF</manifestFile>
                            </archive>-->
                        </configuration>
                    </execution>
                </executions>
                <version>2.3</version>
            </plugin>
            <plugin>
                <artifactId>maven-deploy-plugin</artifactId>
                <configuration>
                    <skip>false</skip>
                </configuration>
            </plugin>
            <plugin>
                <groupId>org.apache.maven.plugins</groupId>
                <artifactId>maven-source-plugin</artifactId>
                <version>2.1.2</version>
                <executions>
                    <execution>
                        <id>attach-sources</id>
                        <phase>verify</phase>
                        <goals>
                            <goal>jar-no-fork</goal>
                        </goals>
                    </execution>
                </executions>
            </plugin>

            <plugin>
                <groupId>org.codehaus.gmaven</groupId>
                <artifactId>gmaven-plugin</artifactId>
                <version>1.4</version>
                <configuration>
                    <providerSelection>2.0</providerSelection>
                    <source />
                </configuration>
                <executions>
                    <execution>
                        <goals>
                            <goal>compile</goal>
                            <goal>testCompile</goal>
                        </goals>
                    </execution>
                </executions>
                <dependencies>
                    <dependency>
                        <groupId>org.codehaus.gmaven.runtime</groupId>
                        <artifactId>gmaven-runtime-2.0</artifactId>
                        <version>1.4</version>
                        <exclusions>
                            <exclusion>
                                <groupId>org.codehaus.groovy</groupId>
                                <artifactId>groovy-all</artifactId>
                            </exclusion>
                        </exclusions>
                    </dependency>
                    <dependency>
                        <groupId>org.codehaus.groovy</groupId>
                        <artifactId>groovy-all</artifactId>
<<<<<<< HEAD
                        <version>2.3.9</version>
=======
                        <version>2.3.10</version>
>>>>>>> 34ebe859
                    </dependency>
                </dependencies>
            </plugin>

            <plugin>
                <groupId>org.codehaus.mojo</groupId>
                <artifactId>build-helper-maven-plugin</artifactId>
                <executions>
                    <execution>
                        <id>add-test-source</id>
                        <phase>generate-test-sources</phase>
                        <goals>
                            <goal>add-test-source</goal>
                        </goals>
                        <configuration>
                            <sources>
                                <source>src/test/groovy</source>
                            </sources>
                        </configuration>
                    </execution>
                </executions>
            </plugin>

            <plugin>
                <groupId>org.apache.maven.plugins</groupId>
                <artifactId>maven-eclipse-plugin</artifactId>
                <version>2.9</version>
                <configuration>
                    <additionalProjectnatures>
                        <projectnature>org.eclipse.jdt.groovy.core.groovyNature</projectnature>
                    </additionalProjectnatures>
                    <sourceIncludes>
                        <sourceInclude>**/*.groovy</sourceInclude>
                    </sourceIncludes>
                </configuration>
            </plugin>

        </plugins>
        <pluginManagement>
            <plugins>
                <!--This plugin's configuration is used to store Eclipse m2e settings only. It has no influence on the Maven build itself.-->
                <plugin>
                    <groupId>org.eclipse.m2e</groupId>
                    <artifactId>lifecycle-mapping</artifactId>
                    <version>1.0.0</version>
                    <configuration>
                        <lifecycleMappingMetadata>
                            <pluginExecutions>
                                <pluginExecution>
                                    <pluginExecutionFilter>
                                        <groupId>org.codehaus.gmaven</groupId>
                                        <artifactId>gmaven-plugin</artifactId>
                                        <versionRange>[1.4,)</versionRange>
                                        <goals>
                                            <goal>compile</goal>
                                            <goal>testCompile</goal>
                                        </goals>
                                    </pluginExecutionFilter>
                                    <action>
                                        <ignore></ignore>
                                    </action>
                                </pluginExecution>
                            </pluginExecutions>
                        </lifecycleMappingMetadata>
                    </configuration>
                </plugin>
            </plugins>
        </pluginManagement>
    </build>

    <profiles>
        <profile>
            <id>release-sign-artifacts</id>
            <activation>
                <property>
                    <name>performRelease</name>
                    <value>true</value>
                </property>
            </activation>
            <build>
                <plugins>
                    <plugin>
                        <groupId>org.apache.maven.plugins</groupId>
                        <artifactId>maven-gpg-plugin</artifactId>
                        <executions>
                            <execution>
                                <id>sign-artifacts</id>
                                <phase>verify</phase>
                                <goals>
                                    <goal>sign</goal>
                                </goals>
                            </execution>
                        </executions>
                    </plugin>
                </plugins>
            </build>
        </profile>
    </profiles>

</project><|MERGE_RESOLUTION|>--- conflicted
+++ resolved
@@ -335,11 +335,7 @@
                     <dependency>
                         <groupId>org.codehaus.groovy</groupId>
                         <artifactId>groovy-all</artifactId>
-<<<<<<< HEAD
-                        <version>2.3.9</version>
-=======
                         <version>2.3.10</version>
->>>>>>> 34ebe859
                     </dependency>
                 </dependencies>
             </plugin>
