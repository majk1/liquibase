--- conflicted
+++ resolved
@@ -10,21 +10,13 @@
     <parent>
       <groupId>com.datical</groupId>
       <artifactId>liquibase-parent</artifactId>
-<<<<<<< HEAD
-      <version>3.0.3.1-SNAPSHOT</version>
-=======
       <version>3.0.4.2-SNAPSHOT</version>
->>>>>>> 89e60aca
       <relativePath>../pom.xml</relativePath>
     </parent>
     
     <properties>
         <bundle.namespace>liquibase.*</bundle.namespace>
-<<<<<<< HEAD
-        <project.version>3.0.3.1</project.version>
-=======
         <project.version>3.0.4.1</project.version>
->>>>>>> 89e60aca
     </properties>
 
     <dependencies>
