--- conflicted
+++ resolved
@@ -1,123 +1,99 @@
-package liquibase.database;
-
-import static org.easymock.EasyMock.*;
-import static org.junit.Assert.*;
-import org.junit.Test;
-
-/**
- * Base test class for database-specific tests
- */
-public abstract class AbstractDatabaseTest {
-
-    protected AbstractDatabase database;
-
-    protected AbstractDatabaseTest(AbstractDatabase database) throws Exception {
-        this.database = database;
-    }
-
-    public AbstractDatabase getDatabase() {
-        return database;
-    }
-
-    protected abstract String getProductNameString();
-
-    public abstract void supportsInitiallyDeferrableColumns();
-
-    public abstract void getCurrentDateTimeFunction();
-
-    @Test
-    public void onlyAdjustAutoCommitOnMismatch() throws Exception {
-        // Train expectations for setConnection(). If getAutoCommit() returns the same value the Database wants, based
-        // on getAutoCommitMode(), it should _not_ call setAutoCommit(boolean) on the connection
-        DatabaseConnection connection = createStrictMock(DatabaseConnection.class);
-        expect(connection.getConnectionUserName()).andReturn("user");
-        expect(connection.getURL()).andReturn("URL");
-        expect(connection.getAutoCommit()).andReturn(getDatabase().getAutoCommitMode());
-        replay(connection);
-
-        getDatabase().setConnection(connection);
-        verify(connection);
-
-        // Reset the mock and train expectations for close(). Since the auto-commit mode was not adjusted while setting
-        // the connection, it should not be adjusted on close() either
-        reset(connection);
-        connection.close();
-        replay(connection);
-
-        getDatabase().close();
-        verify(connection);
-    }
-
-    @Test
-<<<<<<< HEAD
-    public void defaultsWorkWithoutAConnection() {
-        database.getDatabaseProductName();
-        database.getDefaultCatalogName();
-        database.getDefaultSchemaName();
-        database.getDefaultPort();
-    }
-
-=======
-    public void restoreAutoCommitOnClose() throws Exception {
-        DatabaseConnection connection = createStrictMock(DatabaseConnection.class);
-        expect(connection.getConnectionUserName()).andReturn("user");
-        expect(connection.getURL()).andReturn("URL");
-        expect(connection.getAutoCommit()).andReturn(true);
-        connection.setAutoCommit(eq(false));
-        replay(connection);
-
-        getDatabase().setConnection(connection);
-        verify(connection);
-
-        reset(connection);
-        connection.setAutoCommit(eq(true));
-        connection.close();
-        replay(connection);
-
-        getDatabase().close();
-        verify(connection);
-    }
->>>>>>> 9b75116c
-
-    @Test
-    public void isCorrectDatabaseImplementation() throws Exception {
-        assertTrue(getDatabase().isCorrectDatabaseImplementation(getMockConnection()));
-    }
-
-    protected DatabaseConnection getMockConnection() throws Exception {
-        DatabaseConnection conn = createMock(DatabaseConnection.class);
-//        DatabaseMetaData metaData = createMock(DatabaseMetaData.class);
-        conn.setAutoCommit(false);
-
-        expectLastCall().anyTimes();
-//        expect(((JdbcConnection) conn).getUnderlyingConnection().getMetaData()).andReturn(metaData).anyTimes();
-        expect(conn.getDatabaseProductName()).andReturn(getProductNameString()).anyTimes();
-        replay(conn);
-//        replay(metaData);
-        return conn;
-    }
-
-    @Test
-    public void escapeTableName_noSchema() {
-        Database database = getDatabase();
-        assertEquals("tableName", database.escapeTableName(null, null, "tableName"));
-    }
-
-    @Test
-    public void escapeTableName_withSchema() {
-        Database database = getDatabase();
-        assertEquals("catalogName.schemaName.tableName", database.escapeTableName("catalogName", "schemaName", "tableName"));
-    }
-
-//    @Test
-//    public void getColumnType_javaTypes() throws SQLException {
-//        Database database = getDatabase();
-//        DatabaseConnection connection = database.getConnection();
-//        if (connection != null) {
-//            ((JdbcConnection) connection).getUnderlyingConnection().rollback();
-//            assertEquals(database.getDateType().getDataTypeName().toUpperCase(), database.getDataType("java.sql.Types.DATE", false).toUpperCase());
-//            assertEquals(database.getBooleanType().getDataTypeName().toUpperCase(), database.getDataType("java.sql.Types.BOOLEAN", false).toUpperCase());
-//            assertEquals("VARCHAR(255)", database.getDataType("java.sql.Types.VARCHAR(255)", false).toUpperCase().replaceAll("VARCHAR2", "VARCHAR"));
-//        }
-//    }
-}
+package liquibase.database;
+
+import static org.easymock.EasyMock.*;
+import static org.junit.Assert.*;
+import org.junit.Test;
+
+/**
+ * Base test class for database-specific tests
+ */
+public abstract class AbstractDatabaseTest {
+
+    protected AbstractDatabase database;
+
+    protected AbstractDatabaseTest(AbstractDatabase database) throws Exception {
+        this.database = database;
+    }
+
+    public AbstractDatabase getDatabase() {
+        return database;
+    }
+
+    protected abstract String getProductNameString();
+
+    public abstract void supportsInitiallyDeferrableColumns();
+
+    public abstract void getCurrentDateTimeFunction();
+
+    @Test
+    public void onlyAdjustAutoCommitOnMismatch() throws Exception {
+        // Train expectations for setConnection(). If getAutoCommit() returns the same value the Database wants, based
+        // on getAutoCommitMode(), it should _not_ call setAutoCommit(boolean) on the connection
+        DatabaseConnection connection = createStrictMock(DatabaseConnection.class);
+        expect(connection.getConnectionUserName()).andReturn("user");
+        expect(connection.getURL()).andReturn("URL");
+        expect(connection.getAutoCommit()).andReturn(getDatabase().getAutoCommitMode());
+        replay(connection);
+        getDatabase().setConnection(connection);
+        verify(connection);
+
+        // Reset the mock and train expectations for close(). Since the auto-commit mode was not adjusted while setting
+        // the connection, it should not be adjusted on close() either
+        reset(connection);
+        connection.close();
+        replay(connection);
+
+        getDatabase().close();
+        verify(connection);
+    }
+
+
+    @Test
+    public void defaultsWorkWithoutAConnection() {
+        database.getDatabaseProductName();
+        database.getDefaultCatalogName();
+        database.getDefaultSchemaName();
+        database.getDefaultPort();
+    }
+    @Test
+    public void isCorrectDatabaseImplementation() throws Exception {
+        assertTrue(getDatabase().isCorrectDatabaseImplementation(getMockConnection()));
+    }
+
+    protected DatabaseConnection getMockConnection() throws Exception {
+        DatabaseConnection conn = createMock(DatabaseConnection.class);
+//        DatabaseMetaData metaData = createMock(DatabaseMetaData.class);
+        conn.setAutoCommit(false);
+
+        expectLastCall().anyTimes();
+//        expect(((JdbcConnection) conn).getUnderlyingConnection().getMetaData()).andReturn(metaData).anyTimes();
+        expect(conn.getDatabaseProductName()).andReturn(getProductNameString()).anyTimes();
+        replay(conn);
+//        replay(metaData);
+        return conn;
+    }
+
+    @Test
+    public void escapeTableName_noSchema() {
+        Database database = getDatabase();
+        assertEquals("tableName", database.escapeTableName(null, null, "tableName"));
+    }
+
+    @Test
+    public void escapeTableName_withSchema() {
+        Database database = getDatabase();
+        assertEquals("catalogName.schemaName.tableName", database.escapeTableName("catalogName", "schemaName", "tableName"));
+    }
+
+//    @Test
+//    public void getColumnType_javaTypes() throws SQLException {
+//        Database database = getDatabase();
+//        DatabaseConnection connection = database.getConnection();
+//        if (connection != null) {
+//            ((JdbcConnection) connection).getUnderlyingConnection().rollback();
+//            assertEquals(database.getDateType().getDataTypeName().toUpperCase(), database.getDataType("java.sql.Types.DATE", false).toUpperCase());
+//            assertEquals(database.getBooleanType().getDataTypeName().toUpperCase(), database.getDataType("java.sql.Types.BOOLEAN", false).toUpperCase());
+//            assertEquals("VARCHAR(255)", database.getDataType("java.sql.Types.VARCHAR(255)", false).toUpperCase().replaceAll("VARCHAR2", "VARCHAR"));
+//        }
+//    }
+}