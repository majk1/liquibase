--- conflicted
+++ resolved
@@ -871,15 +871,9 @@
 
                 Sql[] generatedSql = this.generatorUnderTest.generateSql(statement, database, null);
 
-<<<<<<< HEAD
-                assertEquals("Error with "+database, "CREATE TABLE [SCHEMA_NAME].[TABLE_NAME] ([COLUMN1_NAME] BIGINT IDENTITY NULL)", generatedSql[0].toSql());
-            }
-        }
-=======
-    			assertEquals("Error with "+database, "CREATE TABLE SCHEMA_NAME.TABLE_NAME (COLUMN1_NAME BIGINT IDENTITY NULL)", generatedSql[0].toSql());
-    		}
-    	}
->>>>>>> d56ed1df
+                assertEquals("Error with "+database, "CREATE TABLE SCHEMA_NAME.TABLE_NAME (COLUMN1_NAME BIGINT IDENTITY NULL)", generatedSql[0].toSql());
+            }
+        }
     }
 
 	@Test
@@ -913,22 +907,14 @@
 
                 Sql[] generatedSql = this.generatorUnderTest.generateSql(statement, database, null);
 
-<<<<<<< HEAD
                 // start with not supported by Sybase
-                assertEquals("CREATE TABLE [SCHEMA_NAME].[TABLE_NAME] ([COLUMN1_NAME] BIGINT IDENTITY NULL)", generatedSql[0].toSql());
-            }
-        }
-=======
-	    		// start with not supported by Sybase
-    			assertEquals("CREATE TABLE SCHEMA_NAME.TABLE_NAME (COLUMN1_NAME BIGINT IDENTITY NULL)", generatedSql[0].toSql());
-    		}
-    	}
->>>>>>> d56ed1df
+                assertEquals("CREATE TABLE SCHEMA_NAME.TABLE_NAME (COLUMN1_NAME BIGINT IDENTITY NULL)", generatedSql[0].toSql());
+            }
+        }
     }
 
     @Test
     public void testAutoIncrementStartWithIncrementBySybaseDatabase() throws Exception {
-<<<<<<< HEAD
         for (Database database : TestContext.getInstance().getAllDatabases()) {
             if (database instanceof SybaseDatabase) {
                 CreateTableStatement statement = new CreateTableStatement(CATALOG_NAME, SCHEMA_NAME, TABLE_NAME);
@@ -941,26 +927,9 @@
                 Sql[] generatedSql = this.generatorUnderTest.generateSql(statement, database, null);
 
                 // start with and increment by not supported by Sybase
-                assertEquals("CREATE TABLE [SCHEMA_NAME].[TABLE_NAME] ([COLUMN1_NAME] BIGINT IDENTITY NULL)", generatedSql[0].toSql());
-            }
-        }
-=======
-    	for (Database database : TestContext.getInstance().getAllDatabases()) {
-    		if (database instanceof SybaseDatabase) {
-	    		CreateTableStatement statement = new CreateTableStatement(CATALOG_NAME, SCHEMA_NAME, TABLE_NAME);
-	    		statement.addColumn(
-	    			COLUMN_NAME1,
-	    			DataTypeFactory.getInstance().fromDescription("BIGINT{autoIncrement:true}", database),
-	    			new AutoIncrementConstraint(COLUMN_NAME1, BigInteger.valueOf(2), BigInteger.TEN)
-	    		);
-
-	    		Sql[] generatedSql = this.generatorUnderTest.generateSql(statement, database, null);
-
-	    		// start with and increment by not supported by Sybase
-    			assertEquals("CREATE TABLE SCHEMA_NAME.TABLE_NAME (COLUMN1_NAME BIGINT IDENTITY NULL)", generatedSql[0].toSql());
-    		}
-    	}
->>>>>>> d56ed1df
+                assertEquals("CREATE TABLE SCHEMA_NAME.TABLE_NAME (COLUMN1_NAME BIGINT IDENTITY NULL)", generatedSql[0].toSql());
+            }
+        }
     }
 
     @Test
