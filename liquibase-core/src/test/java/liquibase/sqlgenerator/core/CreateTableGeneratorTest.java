--- conflicted
+++ resolved
@@ -2,21 +2,7 @@
 
 import liquibase.change.ColumnConfig;
 import liquibase.database.Database;
-<<<<<<< HEAD
 import liquibase.database.core.*;
-=======
-import liquibase.database.core.AbstractDb2Database;
-import liquibase.database.core.DerbyDatabase;
-import liquibase.database.core.H2Database;
-import liquibase.database.core.HsqlDatabase;
-import liquibase.database.core.MSSQLDatabase;
-import liquibase.database.core.MySQLDatabase;
-import liquibase.database.core.OracleDatabase;
-import liquibase.database.core.PostgresDatabase;
-import liquibase.database.core.SQLiteDatabase;
-import liquibase.database.core.SybaseASADatabase;
-import liquibase.database.core.SybaseDatabase;
->>>>>>> fd1c7e1f
 import liquibase.datatype.DataTypeFactory;
 import liquibase.datatype.core.IntType;
 import liquibase.sql.Sql;
@@ -371,25 +357,14 @@
 
     @Test
     public void testAutoIncrementDB2Database() throws Exception {
-<<<<<<< HEAD
-        for (Database database : TestContext.getInstance().getAllDatabases()) {
-            if (database instanceof DB2Database) {
+        for (Database database : TestContext.getInstance().getAllDatabases()) {
+            if (database instanceof AbstractDb2Database) {
                 CreateTableStatement statement = new CreateTableStatement(CATALOG_NAME, SCHEMA_NAME, TABLE_NAME);
                 statement.addColumn(
                     COLUMN_NAME1,
                     DataTypeFactory.getInstance().fromDescription("BIGINT{autoIncrement:true}", database),
                     new AutoIncrementConstraint(COLUMN_NAME1)
                 );
-=======
-    	for (Database database : TestContext.getInstance().getAllDatabases()) {
-    		if (database instanceof AbstractDb2Database) {
-	    		CreateTableStatement statement = new CreateTableStatement(CATALOG_NAME, SCHEMA_NAME, TABLE_NAME);
-	    		statement.addColumn(
-	    			COLUMN_NAME1,
-	    			DataTypeFactory.getInstance().fromDescription("BIGINT{autoIncrement:true}", database),
-	    			new AutoIncrementConstraint(COLUMN_NAME1)
-	    		);
->>>>>>> fd1c7e1f
 
                 Sql[] generatedSql = this.generatorUnderTest.generateSql(statement, database, null);
 
@@ -400,25 +375,14 @@
 
     @Test
     public void testAutoIncrementStartWithDB2Database() throws Exception {
-<<<<<<< HEAD
-        for (Database database : TestContext.getInstance().getAllDatabases()) {
-            if (database instanceof DB2Database) {
+        for (Database database : TestContext.getInstance().getAllDatabases()) {
+            if (database instanceof AbstractDb2Database) {
                 CreateTableStatement statement = new CreateTableStatement(CATALOG_NAME, SCHEMA_NAME, TABLE_NAME);
                 statement.addColumn(
                     COLUMN_NAME1,
                     DataTypeFactory.getInstance().fromDescription("BIGINT{autoIncrement:true}", database),
                     new AutoIncrementConstraint(COLUMN_NAME1, BigInteger.ZERO, null)
                 );
-=======
-    	for (Database database : TestContext.getInstance().getAllDatabases()) {
-    		if (database instanceof AbstractDb2Database) {
-	    		CreateTableStatement statement = new CreateTableStatement(CATALOG_NAME, SCHEMA_NAME, TABLE_NAME);
-	    		statement.addColumn(
-	    			COLUMN_NAME1,
-	    			DataTypeFactory.getInstance().fromDescription("BIGINT{autoIncrement:true}", database),
-	    			new AutoIncrementConstraint(COLUMN_NAME1, BigInteger.ZERO, null)
-	    		);
->>>>>>> fd1c7e1f
 
                 Sql[] generatedSql = this.generatorUnderTest.generateSql(statement, database, null);
 
@@ -429,25 +393,14 @@
 
     @Test
     public void testAutoIncrementStartWithIncrementByDB2Database() throws Exception {
-<<<<<<< HEAD
-        for (Database database : TestContext.getInstance().getAllDatabases()) {
-            if (database instanceof DB2Database) {
+        for (Database database : TestContext.getInstance().getAllDatabases()) {
+            if (database instanceof AbstractDb2Database) {
                 CreateTableStatement statement = new CreateTableStatement(CATALOG_NAME, SCHEMA_NAME, TABLE_NAME);
                 statement.addColumn(
                     COLUMN_NAME1,
                     DataTypeFactory.getInstance().fromDescription("BIGINT{autoIncrement:true}", database),
                     new AutoIncrementConstraint(COLUMN_NAME1, BigInteger.ZERO, BigInteger.TEN)
                 );
-=======
-    	for (Database database : TestContext.getInstance().getAllDatabases()) {
-    		if (database instanceof AbstractDb2Database) {
-	    		CreateTableStatement statement = new CreateTableStatement(CATALOG_NAME, SCHEMA_NAME, TABLE_NAME);
-	    		statement.addColumn(
-	    			COLUMN_NAME1,
-	    			DataTypeFactory.getInstance().fromDescription("BIGINT{autoIncrement:true}", database),
-	    			new AutoIncrementConstraint(COLUMN_NAME1, BigInteger.ZERO, BigInteger.TEN)
-	    		);
->>>>>>> fd1c7e1f
 
                 Sql[] generatedSql = this.generatorUnderTest.generateSql(statement, database, null);
 
