--- conflicted
+++ resolved
@@ -1,243 +1,238 @@
-package liquibase.parser.core.formattedsql;
-
-import liquibase.change.core.EmptyChange;
-import liquibase.change.core.RawSQLChange;
-import liquibase.changelog.ChangeLogParameters;
-import liquibase.changelog.ChangeSet;
-import liquibase.changelog.DatabaseChangeLog;
-import liquibase.exception.ChangeLogParseException;
-import liquibase.precondition.core.PreconditionContainer;
-import liquibase.precondition.core.SqlPrecondition;
-import liquibase.resource.ResourceAccessor;
-import liquibase.test.JUnitResourceAccessor;
-import liquibase.util.StringUtils;
-import org.junit.Test;
-
-import java.io.ByteArrayInputStream;
-import java.io.IOException;
-import java.io.InputStream;
-
-import static org.junit.Assert.*;
-
-public class FormattedSqlChangeLogParserTest {
-    private static final String VALID_CHANGELOG = "--liquibase formatted sql\n" +
-            "\n" +
-            "--changeset nvoxland:1\n" +
-            "select * from table1;\n" +
-            "\n" +
-            "--changeset nvoxland:2 (stripComments:false splitStatements:false endDelimiter:X runOnChange:true runAlways:true context:y dbms:mysql runInTransaction:false failOnError:false)\n" +
-            "create table table1 (\n" +
-            "  id int primary key\n" +
-            ");\n" +
-            "\n" +
-            "--rollback delete from table1;\n"+
-            "--rollback drop table table1;\n"+
-            "\n" +
-            "--ChangeSet nvoxland:3\n" +
-            "create table table2 (\n" +
-            "  id int primary key\n" +
-            ");\n" +
-            "create table table3 (\n" +
-            "  id int primary key\n" +
-            ");\n"+
-            "--rollback drop table table2;\n"+
-            "--ChangeSet alwyn:4\n" +
-            "select (*) from table2;\n" +
-            "--rollback not required\n" +
-            "--ChangeSet nvoxland:5\n" +
-            "select (*) from table2;\n" +
-            "--rollback not required\n" +
-            "--ChangeSet paikens:6\n" +
-            "create table ${tablename} (\n" +
-            "  id int primary key\n" +
-            ");\n" +
-            "--rollback drop table ${tablename};\n" +
-            "-- changeset mysql:1\n" +
-            "create table mysql_boo (\n" +
-            "  id int primary key\n" +
-            ");\n" +
-            "-- rollback drop table mysql_boo;\n" +
-<<<<<<< HEAD
-            "--changeset bboisvert:with_preconditions\n" +
-            "--preconditions onFail:MARK_RAN onerror:HALT onUpdateSql:FAIL\n" +
-            // these aren't very clever
-            "--precondition-sql-check expectedResult:\"0 table(s)\" select count(*) || ' table(s)' from information_schema.tables where table_name = 'my_table'\n" +
-            "--precondition-sql-check expectedresult:0 select count(*) from information_schema.columns where table_name = 'my_table' and column_name = 'id'\n" +
-            "create table my_table (\n" +
-            "  id int primary key\n" +
-            ");\n" +
-            "-- rollback drop table my_table;\n"
-=======
-            "-- changeset multicontext:1 context:first,second,third\n" +
-            "select 1;\n"
->>>>>>> 656035ca
-            ;
-
-    private static final String INVALID_CHANGELOG = "select * from table1";
-    private static final String INVALID_CHANGELOG_INVALID_PRECONDITION = "--liquibase formatted sql\n" +
-        "\n" +
-        "--changeset bboisvert:invalid_precondition\n" +
-        "--precondition-invalid-type 123\n" +
-        "select 1;"
-        ;
-
-    @Test
-    public void supports() throws Exception {
-        assertTrue(new MockFormattedSqlChangeLogParser(VALID_CHANGELOG).supports("asdf.sql", new JUnitResourceAccessor()));
-        assertFalse(new MockFormattedSqlChangeLogParser(INVALID_CHANGELOG).supports("asdf.sql", new JUnitResourceAccessor()));
-    }
-
-    @Test(expected = ChangeLogParseException.class)
-    public void invalidPrecondition() throws Exception{
-        new MockFormattedSqlChangeLogParser(INVALID_CHANGELOG_INVALID_PRECONDITION).parse("asdf.sql", new ChangeLogParameters(), new JUnitResourceAccessor());
-    }
-
-    @Test
-    public void parse() throws Exception {
-        ChangeLogParameters params = new ChangeLogParameters();
-        params.set("tablename", "table4");
-        DatabaseChangeLog changeLog = new MockFormattedSqlChangeLogParser(VALID_CHANGELOG).parse("asdf.sql", params, new JUnitResourceAccessor());
-
-        assertEquals("asdf.sql", changeLog.getLogicalFilePath());
-
-        assertEquals(8, changeLog.getChangeSets().size());
-
-        assertEquals("nvoxland", changeLog.getChangeSets().get(0).getAuthor());
-        assertEquals("1", changeLog.getChangeSets().get(0).getId());
-        assertEquals(1, changeLog.getChangeSets().get(0).getChanges().size());
-        assertEquals("select * from table1;", ((RawSQLChange) changeLog.getChangeSets().get(0).getChanges().get(0)).getSql());
-        assertNull(((RawSQLChange) changeLog.getChangeSets().get(0).getChanges().get(0)).getEndDelimiter());
-        assertTrue(((RawSQLChange) changeLog.getChangeSets().get(0).getChanges().get(0)).isSplittingStatements());
-        assertTrue(((RawSQLChange) changeLog.getChangeSets().get(0).getChanges().get(0)).isStrippingComments());
-        assertFalse(changeLog.getChangeSets().get(0).isAlwaysRun());
-        assertFalse(changeLog.getChangeSets().get(0).isRunOnChange());
-        assertTrue(changeLog.getChangeSets().get(0).isRunInTransaction());
-        assertNull(changeLog.getChangeSets().get(0).getContexts());
-        assertNull(changeLog.getChangeSets().get(0).getDbmsSet());
-
-
-        assertEquals("nvoxland", changeLog.getChangeSets().get(1).getAuthor());
-        assertEquals("2", changeLog.getChangeSets().get(1).getId());
-        assertEquals(1, changeLog.getChangeSets().get(1).getChanges().size());
-        assertEquals("create table table1 (\n" +
-                "  id int primary key\n" +
-                ");", ((RawSQLChange) changeLog.getChangeSets().get(1).getChanges().get(0)).getSql());
-        assertEquals("X", ((RawSQLChange) changeLog.getChangeSets().get(1).getChanges().get(0)).getEndDelimiter());
-        assertFalse(((RawSQLChange) changeLog.getChangeSets().get(1).getChanges().get(0)).isSplittingStatements());
-        assertFalse(((RawSQLChange) changeLog.getChangeSets().get(1).getChanges().get(0)).isStrippingComments());
-        assertEquals("X", ((RawSQLChange) changeLog.getChangeSets().get(1).getChanges().get(0)).getEndDelimiter());
-        assertFalse(((RawSQLChange) changeLog.getChangeSets().get(1).getChanges().get(0)).isSplittingStatements());
-        assertFalse(((RawSQLChange) changeLog.getChangeSets().get(1).getChanges().get(0)).isStrippingComments());
-        assertTrue(changeLog.getChangeSets().get(1).isAlwaysRun());
-        assertTrue(changeLog.getChangeSets().get(1).isRunOnChange());
-        assertFalse(changeLog.getChangeSets().get(1).isRunInTransaction());
-        assertEquals("y", StringUtils.join(changeLog.getChangeSets().get(1).getContexts(), ","));
-        assertEquals("mysql", StringUtils.join(changeLog.getChangeSets().get(1).getDbmsSet(), ","));
-        assertEquals(1, changeLog.getChangeSets().get(1).getRollBackChanges().length);
-        assertEquals("delete from table1;\n" +
-                "drop table table1;", ((RawSQLChange) changeLog.getChangeSets().get(1).getRollBackChanges()[0]).getSql());
-
-
-        assertEquals("nvoxland", changeLog.getChangeSets().get(2).getAuthor());
-        assertEquals("3", changeLog.getChangeSets().get(2).getId());
-        assertEquals(1, changeLog.getChangeSets().get(2).getChanges().size());
-        assertEquals("create table table2 (\n" +
-                "  id int primary key\n" +
-                ");\n" +
-                "create table table3 (\n" +
-                "  id int primary key\n" +
-                ");", ((RawSQLChange) changeLog.getChangeSets().get(2).getChanges().get(0)).getSql());
-        assertNull(((RawSQLChange) changeLog.getChangeSets().get(2).getChanges().get(0)).getEndDelimiter());
-        assertTrue(((RawSQLChange) changeLog.getChangeSets().get(2).getChanges().get(0)).isSplittingStatements());
-        assertTrue(((RawSQLChange) changeLog.getChangeSets().get(2).getChanges().get(0)).isStrippingComments());
-        assertEquals(1, changeLog.getChangeSets().get(2).getRollBackChanges().length);
-        assertTrue(changeLog.getChangeSets().get(2).getRollBackChanges()[0] instanceof RawSQLChange);
-        assertEquals("drop table table2;", ((RawSQLChange) changeLog.getChangeSets().get(2).getRollBackChanges()[0]).getSql());
-
-        assertEquals("alwyn", changeLog.getChangeSets().get(3).getAuthor());
-        assertEquals("4", changeLog.getChangeSets().get(3).getId());
-        assertEquals(1, changeLog.getChangeSets().get(3).getRollBackChanges().length);
-        assertTrue(changeLog.getChangeSets().get(3).getRollBackChanges()[0] instanceof EmptyChange);
-
-        assertEquals("nvoxland", changeLog.getChangeSets().get(4).getAuthor());
-        assertEquals("5", changeLog.getChangeSets().get(4).getId());
-        assertEquals(1, changeLog.getChangeSets().get(4).getRollBackChanges().length);
-        assertTrue(changeLog.getChangeSets().get(4).getRollBackChanges()[0] instanceof EmptyChange);
-
-        assertEquals("paikens", changeLog.getChangeSets().get(5).getAuthor());
-        assertEquals("6", changeLog.getChangeSets().get(5).getId());
-        assertEquals(1, changeLog.getChangeSets().get(5).getChanges().size());
-        assertTrue(changeLog.getChangeSets().get(5).getChanges().get(0) instanceof RawSQLChange);
-        assertEquals("create table table4 (\n" +
-                "  id int primary key\n" +
-                ");", ((RawSQLChange) changeLog.getChangeSets().get(5).getChanges().get(0)).getSql());
-        assertEquals(1, changeLog.getChangeSets().get(5).getRollBackChanges().length);
-        assertTrue(changeLog.getChangeSets().get(5).getRollBackChanges()[0] instanceof RawSQLChange);
-        assertEquals("drop table table4;", ((RawSQLChange) changeLog.getChangeSets().get(5).getRollBackChanges()[0]).getSql());
-
-
-        assertEquals("mysql", changeLog.getChangeSets().get(6).getAuthor());
-        assertEquals("1", changeLog.getChangeSets().get(6).getId());
-        assertEquals(1, changeLog.getChangeSets().get(6).getChanges().size());
-        assertTrue(changeLog.getChangeSets().get(6).getChanges().get(0) instanceof RawSQLChange);
-        assertEquals("create table mysql_boo (\n" +
-                "  id int primary key\n" +
-                ");", ((RawSQLChange) changeLog.getChangeSets().get(6).getChanges().get(0)).getSql());
-        assertEquals(1, changeLog.getChangeSets().get(6).getRollBackChanges().length);
-        assertTrue(changeLog.getChangeSets().get(6).getRollBackChanges()[0] instanceof RawSQLChange);
-        assertEquals("drop table mysql_boo;", ((RawSQLChange) changeLog.getChangeSets().get(6).getRollBackChanges()[0]).getSql());
-
-<<<<<<< HEAD
-
-        ChangeSet cs = changeLog.getChangeSets().get(7);
-        assertEquals("bboisvert", cs.getAuthor());
-        assertEquals("with_preconditions", cs.getId());
-        PreconditionContainer pc = cs.getPreconditions();
-        assertNotNull(pc);
-        assertEquals(PreconditionContainer.FailOption.MARK_RAN, pc.getOnFail());
-        assertEquals(PreconditionContainer.ErrorOption.HALT, pc.getOnError());
-        assertEquals(PreconditionContainer.OnSqlOutputOption.FAIL, pc.getOnSqlOutput());
-        assertEquals(2, pc.getNestedPreconditions().size());
-        assertTrue(pc.getNestedPreconditions().get(0) instanceof SqlPrecondition);
-        SqlPrecondition p0 = (SqlPrecondition) pc.getNestedPreconditions().get(0);
-        assertEquals("0 table(s)", p0.getExpectedResult());
-        assertEquals("select count(*) || ' table(s)' from information_schema.tables where table_name = 'my_table'", p0.getSql());
-        assertTrue(pc.getNestedPreconditions().get(1) instanceof SqlPrecondition);
-        SqlPrecondition p1 = (SqlPrecondition) pc.getNestedPreconditions().get(1);
-        assertEquals("0", p1.getExpectedResult());
-        assertEquals("select count(*) from information_schema.columns where table_name = 'my_table' and column_name = 'id'", p1.getSql());
-        assertEquals(1, cs.getChanges().size());
-        assertTrue(cs.getChanges().get(0) instanceof RawSQLChange);
-        assertEquals("create table my_table (\n" +
-            "  id int primary key\n" +
-            ");", ((RawSQLChange) cs.getChanges().get(0)).getSql());
-        assertEquals(1, cs.getRollBackChanges().length);
-        assertTrue(cs.getRollBackChanges()[0] instanceof RawSQLChange);
-        assertEquals("drop table my_table;", ((RawSQLChange) cs.getRollBackChanges()[0]).getSql());
-=======
-        assertEquals("multicontext", changeLog.getChangeSets().get(7).getAuthor());
-        assertEquals("1", changeLog.getChangeSets().get(7).getId());
-        assertEquals(1, changeLog.getChangeSets().get(7).getChanges().size());
-        assertTrue(changeLog.getChangeSets().get(7).getChanges().get(0) instanceof RawSQLChange);
-        assertEquals("select 1;", ((RawSQLChange) changeLog.getChangeSets().get(7).getChanges().get(0)).getSql());
-        assertEquals(0, changeLog.getChangeSets().get(7).getRollBackChanges().length);
-        assertEquals(3, changeLog.getChangeSets().get(7).getContexts().size());
-        assertTrue(changeLog.getChangeSets().get(7).getContexts().contains("first"));
-        assertTrue(changeLog.getChangeSets().get(7).getContexts().contains("second"));
-        assertTrue(changeLog.getChangeSets().get(7).getContexts().contains("third"));
->>>>>>> 656035ca
-    }
-
-    private static class MockFormattedSqlChangeLogParser extends FormattedSqlChangeLogParser {
-        private String changeLog;
-
-        public MockFormattedSqlChangeLogParser(String changeLog) {
-            this.changeLog = changeLog;
-        }
-
-        @Override
-        protected InputStream openChangeLogFile(String physicalChangeLogLocation, ResourceAccessor resourceAccessor) throws IOException {
-            return new ByteArrayInputStream(changeLog.getBytes());
-        }
-    }
-}
+package liquibase.parser.core.formattedsql;
+
+import liquibase.change.core.EmptyChange;
+import liquibase.change.core.RawSQLChange;
+import liquibase.changelog.ChangeLogParameters;
+import liquibase.changelog.ChangeSet;
+import liquibase.changelog.DatabaseChangeLog;
+import liquibase.exception.ChangeLogParseException;
+import liquibase.precondition.core.PreconditionContainer;
+import liquibase.precondition.core.SqlPrecondition;
+import liquibase.resource.ResourceAccessor;
+import liquibase.test.JUnitResourceAccessor;
+import liquibase.util.StringUtils;
+import org.junit.Test;
+
+import java.io.ByteArrayInputStream;
+import java.io.IOException;
+import java.io.InputStream;
+
+import static org.junit.Assert.*;
+
+public class FormattedSqlChangeLogParserTest {
+    private static final String VALID_CHANGELOG = "--liquibase formatted sql\n" +
+            "\n" +
+            "--changeset nvoxland:1\n" +
+            "select * from table1;\n" +
+            "\n" +
+            "--changeset nvoxland:2 (stripComments:false splitStatements:false endDelimiter:X runOnChange:true runAlways:true context:y dbms:mysql runInTransaction:false failOnError:false)\n" +
+            "create table table1 (\n" +
+            "  id int primary key\n" +
+            ");\n" +
+            "\n" +
+            "--rollback delete from table1;\n"+
+            "--rollback drop table table1;\n"+
+            "\n" +
+            "--ChangeSet nvoxland:3\n" +
+            "create table table2 (\n" +
+            "  id int primary key\n" +
+            ");\n" +
+            "create table table3 (\n" +
+            "  id int primary key\n" +
+            ");\n"+
+            "--rollback drop table table2;\n"+
+            "--ChangeSet alwyn:4\n" +
+            "select (*) from table2;\n" +
+            "--rollback not required\n" +
+            "--ChangeSet nvoxland:5\n" +
+            "select (*) from table2;\n" +
+            "--rollback not required\n" +
+            "--ChangeSet paikens:6\n" +
+            "create table ${tablename} (\n" +
+            "  id int primary key\n" +
+            ");\n" +
+            "--rollback drop table ${tablename};\n" +
+            "-- changeset mysql:1\n" +
+            "create table mysql_boo (\n" +
+            "  id int primary key\n" +
+            ");\n" +
+            "-- rollback drop table mysql_boo;\n" +
+            "--changeset bboisvert:with_preconditions\n" +
+            "--preconditions onFail:MARK_RAN onerror:HALT onUpdateSql:FAIL\n" +
+            // these aren't very clever
+            "--precondition-sql-check expectedResult:\"0 table(s)\" select count(*) || ' table(s)' from information_schema.tables where table_name = 'my_table'\n" +
+            "--precondition-sql-check expectedresult:0 select count(*) from information_schema.columns where table_name = 'my_table' and column_name = 'id'\n" +
+            "create table my_table (\n" +
+            "  id int primary key\n" +
+            ");\n" +
+            "-- rollback drop table my_table;\n"
+            ;
+
+    private static final String INVALID_CHANGELOG = "select * from table1";
+    private static final String INVALID_CHANGELOG_INVALID_PRECONDITION = "--liquibase formatted sql\n" +
+        "\n" +
+        "--changeset bboisvert:invalid_precondition\n" +
+        "--precondition-invalid-type 123\n" +
+        "select 1;"
+        ;
+
+    @Test
+    public void supports() throws Exception {
+        assertTrue(new MockFormattedSqlChangeLogParser(VALID_CHANGELOG).supports("asdf.sql", new JUnitResourceAccessor()));
+        assertFalse(new MockFormattedSqlChangeLogParser(INVALID_CHANGELOG).supports("asdf.sql", new JUnitResourceAccessor()));
+    }
+
+    @Test(expected = ChangeLogParseException.class)
+    public void invalidPrecondition() throws Exception{
+        new MockFormattedSqlChangeLogParser(INVALID_CHANGELOG_INVALID_PRECONDITION).parse("asdf.sql", new ChangeLogParameters(), new JUnitResourceAccessor());
+    }
+
+    @Test
+    public void parse() throws Exception {
+        ChangeLogParameters params = new ChangeLogParameters();
+        params.set("tablename", "table4");
+        DatabaseChangeLog changeLog = new MockFormattedSqlChangeLogParser(VALID_CHANGELOG).parse("asdf.sql", params, new JUnitResourceAccessor());
+
+        assertEquals("asdf.sql", changeLog.getLogicalFilePath());
+
+        assertEquals(8, changeLog.getChangeSets().size());
+
+        assertEquals("nvoxland", changeLog.getChangeSets().get(0).getAuthor());
+        assertEquals("1", changeLog.getChangeSets().get(0).getId());
+        assertEquals(1, changeLog.getChangeSets().get(0).getChanges().size());
+        assertEquals("select * from table1;", ((RawSQLChange) changeLog.getChangeSets().get(0).getChanges().get(0)).getSql());
+        assertNull(((RawSQLChange) changeLog.getChangeSets().get(0).getChanges().get(0)).getEndDelimiter());
+        assertTrue(((RawSQLChange) changeLog.getChangeSets().get(0).getChanges().get(0)).isSplittingStatements());
+        assertTrue(((RawSQLChange) changeLog.getChangeSets().get(0).getChanges().get(0)).isStrippingComments());
+        assertFalse(changeLog.getChangeSets().get(0).isAlwaysRun());
+        assertFalse(changeLog.getChangeSets().get(0).isRunOnChange());
+        assertTrue(changeLog.getChangeSets().get(0).isRunInTransaction());
+        assertNull(changeLog.getChangeSets().get(0).getContexts());
+        assertNull(changeLog.getChangeSets().get(0).getDbmsSet());
+
+
+        assertEquals("nvoxland", changeLog.getChangeSets().get(1).getAuthor());
+        assertEquals("2", changeLog.getChangeSets().get(1).getId());
+        assertEquals(1, changeLog.getChangeSets().get(1).getChanges().size());
+        assertEquals("create table table1 (\n" +
+                "  id int primary key\n" +
+                ");", ((RawSQLChange) changeLog.getChangeSets().get(1).getChanges().get(0)).getSql());
+        assertEquals("X", ((RawSQLChange) changeLog.getChangeSets().get(1).getChanges().get(0)).getEndDelimiter());
+        assertFalse(((RawSQLChange) changeLog.getChangeSets().get(1).getChanges().get(0)).isSplittingStatements());
+        assertFalse(((RawSQLChange) changeLog.getChangeSets().get(1).getChanges().get(0)).isStrippingComments());
+        assertEquals("X", ((RawSQLChange) changeLog.getChangeSets().get(1).getChanges().get(0)).getEndDelimiter());
+        assertFalse(((RawSQLChange) changeLog.getChangeSets().get(1).getChanges().get(0)).isSplittingStatements());
+        assertFalse(((RawSQLChange) changeLog.getChangeSets().get(1).getChanges().get(0)).isStrippingComments());
+        assertTrue(changeLog.getChangeSets().get(1).isAlwaysRun());
+        assertTrue(changeLog.getChangeSets().get(1).isRunOnChange());
+        assertFalse(changeLog.getChangeSets().get(1).isRunInTransaction());
+        assertEquals("y", StringUtils.join(changeLog.getChangeSets().get(1).getContexts(), ","));
+        assertEquals("mysql", StringUtils.join(changeLog.getChangeSets().get(1).getDbmsSet(), ","));
+        assertEquals(1, changeLog.getChangeSets().get(1).getRollBackChanges().length);
+        assertEquals("delete from table1;\n" +
+                "drop table table1;", ((RawSQLChange) changeLog.getChangeSets().get(1).getRollBackChanges()[0]).getSql());
+
+
+        assertEquals("nvoxland", changeLog.getChangeSets().get(2).getAuthor());
+        assertEquals("3", changeLog.getChangeSets().get(2).getId());
+        assertEquals(1, changeLog.getChangeSets().get(2).getChanges().size());
+        assertEquals("create table table2 (\n" +
+                "  id int primary key\n" +
+                ");\n" +
+                "create table table3 (\n" +
+                "  id int primary key\n" +
+                ");", ((RawSQLChange) changeLog.getChangeSets().get(2).getChanges().get(0)).getSql());
+        assertNull(((RawSQLChange) changeLog.getChangeSets().get(2).getChanges().get(0)).getEndDelimiter());
+        assertTrue(((RawSQLChange) changeLog.getChangeSets().get(2).getChanges().get(0)).isSplittingStatements());
+        assertTrue(((RawSQLChange) changeLog.getChangeSets().get(2).getChanges().get(0)).isStrippingComments());
+        assertEquals(1, changeLog.getChangeSets().get(2).getRollBackChanges().length);
+        assertTrue(changeLog.getChangeSets().get(2).getRollBackChanges()[0] instanceof RawSQLChange);
+        assertEquals("drop table table2;", ((RawSQLChange) changeLog.getChangeSets().get(2).getRollBackChanges()[0]).getSql());
+
+        assertEquals("alwyn", changeLog.getChangeSets().get(3).getAuthor());
+        assertEquals("4", changeLog.getChangeSets().get(3).getId());
+        assertEquals(1, changeLog.getChangeSets().get(3).getRollBackChanges().length);
+        assertTrue(changeLog.getChangeSets().get(3).getRollBackChanges()[0] instanceof EmptyChange);
+
+        assertEquals("nvoxland", changeLog.getChangeSets().get(4).getAuthor());
+        assertEquals("5", changeLog.getChangeSets().get(4).getId());
+        assertEquals(1, changeLog.getChangeSets().get(4).getRollBackChanges().length);
+        assertTrue(changeLog.getChangeSets().get(4).getRollBackChanges()[0] instanceof EmptyChange);
+
+        assertEquals("paikens", changeLog.getChangeSets().get(5).getAuthor());
+        assertEquals("6", changeLog.getChangeSets().get(5).getId());
+        assertEquals(1, changeLog.getChangeSets().get(5).getChanges().size());
+        assertTrue(changeLog.getChangeSets().get(5).getChanges().get(0) instanceof RawSQLChange);
+        assertEquals("create table table4 (\n" +
+                "  id int primary key\n" +
+                ");", ((RawSQLChange) changeLog.getChangeSets().get(5).getChanges().get(0)).getSql());
+        assertEquals(1, changeLog.getChangeSets().get(5).getRollBackChanges().length);
+        assertTrue(changeLog.getChangeSets().get(5).getRollBackChanges()[0] instanceof RawSQLChange);
+        assertEquals("drop table table4;", ((RawSQLChange) changeLog.getChangeSets().get(5).getRollBackChanges()[0]).getSql());
+
+
+        assertEquals("mysql", changeLog.getChangeSets().get(6).getAuthor());
+        assertEquals("1", changeLog.getChangeSets().get(6).getId());
+        assertEquals(1, changeLog.getChangeSets().get(6).getChanges().size());
+        assertTrue(changeLog.getChangeSets().get(6).getChanges().get(0) instanceof RawSQLChange);
+        assertEquals("create table mysql_boo (\n" +
+                "  id int primary key\n" +
+                ");", ((RawSQLChange) changeLog.getChangeSets().get(6).getChanges().get(0)).getSql());
+        assertEquals(1, changeLog.getChangeSets().get(6).getRollBackChanges().length);
+        assertTrue(changeLog.getChangeSets().get(6).getRollBackChanges()[0] instanceof RawSQLChange);
+        assertEquals("drop table mysql_boo;", ((RawSQLChange) changeLog.getChangeSets().get(6).getRollBackChanges()[0]).getSql());
+
+        assertEquals("multicontext", changeLog.getChangeSets().get(7).getAuthor());
+        assertEquals("1", changeLog.getChangeSets().get(7).getId());
+        assertEquals(1, changeLog.getChangeSets().get(7).getChanges().size());
+        assertTrue(changeLog.getChangeSets().get(7).getChanges().get(0) instanceof RawSQLChange);
+        assertEquals("select 1;", ((RawSQLChange) changeLog.getChangeSets().get(7).getChanges().get(0)).getSql());
+        assertEquals(0, changeLog.getChangeSets().get(7).getRollBackChanges().length);
+        assertEquals(3, changeLog.getChangeSets().get(7).getContexts().size());
+        assertTrue(changeLog.getChangeSets().get(7).getContexts().contains("first"));
+        assertTrue(changeLog.getChangeSets().get(7).getContexts().contains("second"));
+        assertTrue(changeLog.getChangeSets().get(7).getContexts().contains("third"));
+        
+        
+
+
+        ChangeSet cs = changeLog.getChangeSets().get(7);
+        assertEquals("bboisvert", cs.getAuthor());
+        assertEquals("with_preconditions", cs.getId());
+        PreconditionContainer pc = cs.getPreconditions();
+        assertNotNull(pc);
+        assertEquals(PreconditionContainer.FailOption.MARK_RAN, pc.getOnFail());
+        assertEquals(PreconditionContainer.ErrorOption.HALT, pc.getOnError());
+        assertEquals(PreconditionContainer.OnSqlOutputOption.FAIL, pc.getOnSqlOutput());
+        assertEquals(2, pc.getNestedPreconditions().size());
+        assertTrue(pc.getNestedPreconditions().get(0) instanceof SqlPrecondition);
+        SqlPrecondition p0 = (SqlPrecondition) pc.getNestedPreconditions().get(0);
+        assertEquals("0 table(s)", p0.getExpectedResult());
+        assertEquals("select count(*) || ' table(s)' from information_schema.tables where table_name = 'my_table'", p0.getSql());
+        assertTrue(pc.getNestedPreconditions().get(1) instanceof SqlPrecondition);
+        SqlPrecondition p1 = (SqlPrecondition) pc.getNestedPreconditions().get(1);
+        assertEquals("0", p1.getExpectedResult());
+        assertEquals("select count(*) from information_schema.columns where table_name = 'my_table' and column_name = 'id'", p1.getSql());
+        assertEquals(1, cs.getChanges().size());
+        assertTrue(cs.getChanges().get(0) instanceof RawSQLChange);
+        assertEquals("create table my_table (\n" +
+            "  id int primary key\n" +
+            ");", ((RawSQLChange) cs.getChanges().get(0)).getSql());
+        assertEquals(1, cs.getRollBackChanges().length);
+        assertTrue(cs.getRollBackChanges()[0] instanceof RawSQLChange);
+        assertEquals("drop table my_table;", ((RawSQLChange) cs.getRollBackChanges()[0]).getSql());
+    }
+
+    private static class MockFormattedSqlChangeLogParser extends FormattedSqlChangeLogParser {
+        private String changeLog;
+
+        public MockFormattedSqlChangeLogParser(String changeLog) {
+            this.changeLog = changeLog;
+        }
+
+        @Override
+        protected InputStream openChangeLogFile(String physicalChangeLogLocation, ResourceAccessor resourceAccessor) throws IOException {
+            return new ByteArrayInputStream(changeLog.getBytes());
+        }
+    }
+}