--- conflicted
+++ resolved
@@ -117,12 +117,9 @@
      * To avoid this issue, just set ignoreClasspathPrefix to true.
      */
     private boolean ignoreClasspathPrefix = true;
-<<<<<<< HEAD
-=======
 
 	protected boolean testRollbackOnUpdate = false;
 
->>>>>>> ec8826fa
 	public SpringLiquibase() {
 		super();
 	}
