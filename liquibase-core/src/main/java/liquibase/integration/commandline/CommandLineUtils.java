package liquibase.integration.commandline;

import liquibase.CatalogAndSchema;
import liquibase.command.CommandExecutionException;
import liquibase.command.DiffCommand;
import liquibase.command.DiffToChangeLogCommand;
import liquibase.command.GenerateChangeLogCommand;
import liquibase.database.Database;
import liquibase.database.DatabaseFactory;
import liquibase.database.OfflineConnection;
import liquibase.database.core.*;
import liquibase.diff.DiffStatusListener;
import liquibase.diff.compare.CompareControl;
import liquibase.diff.output.DiffOutputControl;
import liquibase.exception.*;
import liquibase.executor.ExecutorService;
import liquibase.logging.LogFactory;
import liquibase.resource.ClassLoaderResourceAccessor;
import liquibase.resource.ResourceAccessor;
import liquibase.snapshot.InvalidExampleException;
import liquibase.statement.core.RawSqlStatement;
import liquibase.structure.DatabaseObject;
import liquibase.structure.core.Schema;
import liquibase.util.StringUtils;

import javax.xml.parsers.ParserConfigurationException;

import java.io.IOException;

/**
 * Common Utility methods used in the CommandLine application and the Maven plugin.
 * These methods were originally moved from {@link Main} so they could be shared.
 *
 * @author Peter Murray
 */
public class CommandLineUtils {

    /**
     * @deprecated Use ResourceAccessor version
     */
    public static Database createDatabaseObject(ClassLoader classLoader,
                                                String url,
                                                String username,
                                                String password,
                                                String driver,
                                                String defaultCatalogName,
                                                String defaultSchemaName,
                                                boolean outputDefaultCatalog,
                                                boolean outputDefaultSchema,
                                                String databaseClass,
                                                String driverPropertiesFile,
                                                String propertyProviderClass,
                                                String liquibaseCatalogName,
                                                String liquibaseSchemaName,
                                                String databaseChangeLogTableName,
                                                String databaseChangeLogLockTableName) throws DatabaseException {

            return createDatabaseObject(new ClassLoaderResourceAccessor(classLoader), url, username, password, driver, defaultCatalogName, defaultSchemaName, outputDefaultCatalog, outputDefaultSchema, databaseClass, driverPropertiesFile, propertyProviderClass, liquibaseCatalogName, liquibaseSchemaName, databaseChangeLogTableName, databaseChangeLogLockTableName);
    }

        public static Database createDatabaseObject(ResourceAccessor resourceAccessor,
                                                String url,
                                                String username,
                                                String password,
                                                String driver,
                                                String defaultCatalogName,
                                                String defaultSchemaName,
                                                boolean outputDefaultCatalog,
                                                boolean outputDefaultSchema,
                                                String databaseClass,
                                                String driverPropertiesFile,
                                                String propertyProviderClass,
                                                String liquibaseCatalogName,
                                                String liquibaseSchemaName,
                                                String databaseChangeLogTableName,
                                                String databaseChangeLogLockTableName) throws DatabaseException {
        try {
            liquibaseCatalogName = StringUtils.trimToNull(liquibaseCatalogName);
            liquibaseSchemaName = StringUtils.trimToNull(liquibaseSchemaName);
            defaultCatalogName = StringUtils.trimToNull(defaultCatalogName);
            defaultSchemaName = StringUtils.trimToNull(defaultSchemaName);
            databaseChangeLogTableName = StringUtils.trimToNull(databaseChangeLogTableName);
            databaseChangeLogLockTableName = StringUtils.trimToNull(databaseChangeLogLockTableName);

            Database database = DatabaseFactory.getInstance().openDatabase(url, username, password, driver, databaseClass, driverPropertiesFile, propertyProviderClass, resourceAccessor);

            if (!database.supportsSchemas()) {
                if (defaultSchemaName != null && defaultCatalogName == null) {
                    defaultCatalogName = defaultSchemaName;
                }
                if (liquibaseSchemaName != null && liquibaseCatalogName == null) {
                    liquibaseCatalogName = liquibaseSchemaName;
                }
            }
            
            defaultCatalogName = StringUtils.trimToNull(defaultCatalogName);
            defaultSchemaName = StringUtils.trimToNull(defaultSchemaName);

            database.setDefaultCatalogName(defaultCatalogName);
            database.setDefaultSchemaName(defaultSchemaName);
            database.setOutputDefaultCatalog(outputDefaultCatalog);
            database.setOutputDefaultSchema(outputDefaultSchema);
            database.setLiquibaseCatalogName(liquibaseCatalogName);
            database.setLiquibaseSchemaName(liquibaseSchemaName);
            if (databaseChangeLogTableName!=null) {
                database.setDatabaseChangeLogTableName(databaseChangeLogTableName);
                if (databaseChangeLogLockTableName!=null) {
                    database.setDatabaseChangeLogLockTableName(databaseChangeLogLockTableName);
                } else {
                    database.setDatabaseChangeLogLockTableName(databaseChangeLogTableName+"LOCK");
                }
            }
            
            //Todo: move to database object methods in 4.0
<<<<<<< HEAD
            if ((defaultCatalogName != null || defaultSchemaName != null) && !(database.getConnection() instanceof OfflineConnection)) {
                if (database instanceof OracleDatabase) {
                    String schema = defaultCatalogName;
                    if (schema == null) {
                        schema = defaultSchemaName;
                    }
                    ExecutorService.getInstance().getExecutor(database).execute(new RawSqlStatement("ALTER SESSION SET CURRENT_SCHEMA="+schema));
                } else if (database instanceof MSSQLDatabase && defaultSchemaName != null) {
                    boolean sql2005OrLater = true;
                    try {
                        sql2005OrLater = database.getDatabaseMajorVersion() >= 9;
                    } catch (DatabaseException e) {
                        // Assume SQL Server 2005 or later
                    }
                    if (sql2005OrLater) {
                        ExecutorService.getInstance().getExecutor(database).execute(new RawSqlStatement(
                                "IF USER_NAME() <> N'dbo'\r\n" +
                                "BEGIN\r\n" +
                                "	DECLARE @sql [nvarchar](MAX)\r\n" +
                                "	SELECT @sql = N'ALTER USER ' + QUOTENAME(USER_NAME()) + N' WITH DEFAULT_SCHEMA = " + database.escapeStringForDatabase(database.escapeObjectName(username, DatabaseObject.class)) + "'\r\n" +
                                "	EXEC sp_executesql @sql\r\n" +
                                "END"));
                    }
                } else if (database instanceof PostgresDatabase && defaultSchemaName != null) {
                    ExecutorService.getInstance().getExecutor(database).execute(new RawSqlStatement("SET SEARCH_PATH TO " + database.escapeObjectName(defaultSchemaName, Schema.class)));
                } else if (database instanceof DB2Database) {
                    String schema = defaultCatalogName;
                    if (schema == null) {
                        schema = defaultSchemaName;
                    }
                    ExecutorService.getInstance().getExecutor(database).execute(new RawSqlStatement("SET CURRENT SCHEMA "+schema));
                } else if (database instanceof MySQLDatabase) {
                    String schema = defaultCatalogName;
                    if (schema == null) {
                        schema = defaultSchemaName;
                    }
                    ExecutorService.getInstance().getExecutor(database).execute(new RawSqlStatement("USE "+schema));
                }

            }
=======
            initializeDatabase(username, defaultCatalogName, defaultSchemaName, database);
>>>>>>> 4079754c
            return database;
        } catch (Exception e) {
            throw new DatabaseException(e);
        }
    }

    /**
     * Executes RawSqlStatements particular to each database engine to set the default schema for the given Database
     *  
     * @param username            The username used for the connection. Used with MSSQL databases
     * @param defaultCatalogName  Catalog name and schema name are similar concepts. Used if defaultCatalogName is null. 
     * @param defaultSchemaName   Catalog name and schema name are similar concepts. Catalog is used with Oracle, DB2 and MySQL, and takes
     *                             precedence over the schema name.
     * @param database            Which Database object is affected by the initialization.
     * @throws DatabaseException
     */
    public static void initializeDatabase(String username, String defaultCatalogName, String defaultSchemaName, Database database) throws DatabaseException {
        if ((defaultCatalogName != null || defaultSchemaName != null) && !(database.getConnection() instanceof OfflineConnection)) {
            if (database instanceof OracleDatabase) {
                String schema = defaultCatalogName;
                if (schema == null) {
                    schema = defaultSchemaName;
                }
                ExecutorService.getInstance().getExecutor(database).execute(new RawSqlStatement("ALTER SESSION SET CURRENT_SCHEMA="+schema));
            } else if (database instanceof MSSQLDatabase && defaultSchemaName != null) {
                ExecutorService.getInstance().getExecutor(database).execute(new RawSqlStatement("ALTER USER " + username + " WITH DEFAULT_SCHEMA=[" + defaultSchemaName + "]"));
            } else if (database instanceof PostgresDatabase && defaultSchemaName != null) {
                ExecutorService.getInstance().getExecutor(database).execute(new RawSqlStatement("SET SEARCH_PATH TO " + defaultSchemaName));
            } else if (database instanceof DB2Database) {
                String schema = defaultCatalogName;
                if (schema == null) {
                    schema = defaultSchemaName;
                }
                ExecutorService.getInstance().getExecutor(database).execute(new RawSqlStatement("SET CURRENT SCHEMA "+schema));
            } else if (database instanceof MySQLDatabase) {
                String schema = defaultCatalogName;
                if (schema == null) {
                    schema = defaultSchemaName;
                }
                ExecutorService.getInstance().getExecutor(database).execute(new RawSqlStatement("USE "+schema));
            }

        }
    }

    public static void doDiff(Database referenceDatabase, Database targetDatabase, String snapshotTypes) throws LiquibaseException {
        doDiff(referenceDatabase, targetDatabase, snapshotTypes, null);
    }

    public static void doDiff(Database referenceDatabase, Database targetDatabase, String snapshotTypes, CompareControl.SchemaComparison[] schemaComparisons) throws LiquibaseException {
        DiffCommand diffCommand = new DiffCommand()
                .setReferenceDatabase(referenceDatabase)
                .setTargetDatabase(targetDatabase)
                .setCompareControl(new CompareControl(schemaComparisons, snapshotTypes))
                .setSnapshotTypes(snapshotTypes)
                .setOutputStream(System.out);

        System.out.println("");
        System.out.println("Diff Results:");
        try {
            diffCommand.execute();
        } catch (CommandExecutionException e) {
            throw new LiquibaseException(e);
        }
    }

    public static void doDiffToChangeLog(String changeLogFile,
                                         Database referenceDatabase,
                                         Database targetDatabase,
                                         DiffOutputControl diffOutputControl,
                                         String snapshotTypes)
            throws LiquibaseException, IOException, ParserConfigurationException {
        doDiffToChangeLog(changeLogFile, referenceDatabase, targetDatabase, diffOutputControl, snapshotTypes, null);
    }

        public static void doDiffToChangeLog(String changeLogFile,
                                         Database referenceDatabase,
                                         Database targetDatabase,
                                         DiffOutputControl diffOutputControl,
                                         String snapshotTypes,
                                         CompareControl.SchemaComparison[] schemaComparisons)
            throws LiquibaseException, IOException, ParserConfigurationException {

        DiffToChangeLogCommand command = new DiffToChangeLogCommand();
        command.setReferenceDatabase(referenceDatabase)
                .setTargetDatabase(targetDatabase)
                .setSnapshotTypes(snapshotTypes)
                .setCompareControl(new CompareControl(schemaComparisons, snapshotTypes))
                .setOutputStream(System.out);
        command.setChangeLogFile(changeLogFile)
                .setDiffOutputControl(diffOutputControl);

        try {
            command.execute();
        } catch (CommandExecutionException e) {
            throw new LiquibaseException(e);
        }

    }

    public static void doGenerateChangeLog(String changeLogFile, Database originalDatabase, String catalogName, String schemaName, String snapshotTypes, String author, String context, String dataDir, DiffOutputControl diffOutputControl) throws DatabaseException, IOException, ParserConfigurationException, InvalidExampleException, LiquibaseException {
        doGenerateChangeLog(changeLogFile, originalDatabase, new CatalogAndSchema[] {new CatalogAndSchema(catalogName, schemaName)}, snapshotTypes, author, context, dataDir, diffOutputControl);
    }

    public static void doGenerateChangeLog(String changeLogFile, Database originalDatabase, CatalogAndSchema[] schemas, String snapshotTypes, String author, String context, String dataDir, DiffOutputControl diffOutputControl) throws DatabaseException, IOException, ParserConfigurationException, InvalidExampleException, LiquibaseException {
        CompareControl.SchemaComparison[] comparisons = new CompareControl.SchemaComparison[schemas.length];
        int i=0;
        for (CatalogAndSchema schema : schemas) {
            comparisons[i++] = new CompareControl.SchemaComparison(schema, schema);
        }
        CompareControl compareControl = new CompareControl(comparisons, snapshotTypes);
        diffOutputControl.setDataDir(dataDir);

        GenerateChangeLogCommand command = new GenerateChangeLogCommand();

        command.setReferenceDatabase(originalDatabase)
                .setSnapshotTypes(snapshotTypes)
                .setOutputStream(System.out)
                .setCompareControl(compareControl);
        command.setChangeLogFile(changeLogFile)
                .setDiffOutputControl(diffOutputControl);
        command.setAuthor(author)
                .setContext(context);

        try {
            command.execute();
        } catch (CommandExecutionException e) {
            throw new LiquibaseException(e);
        }

    }

    private static class OutDiffStatusListener implements DiffStatusListener {

        @Override
        public void statusUpdate(String message) {
            LogFactory.getLogger().info(message);

        }

    }

}<|MERGE_RESOLUTION|>--- conflicted
+++ resolved
@@ -112,50 +112,7 @@
             }
             
             //Todo: move to database object methods in 4.0
-<<<<<<< HEAD
-            if ((defaultCatalogName != null || defaultSchemaName != null) && !(database.getConnection() instanceof OfflineConnection)) {
-                if (database instanceof OracleDatabase) {
-                    String schema = defaultCatalogName;
-                    if (schema == null) {
-                        schema = defaultSchemaName;
-                    }
-                    ExecutorService.getInstance().getExecutor(database).execute(new RawSqlStatement("ALTER SESSION SET CURRENT_SCHEMA="+schema));
-                } else if (database instanceof MSSQLDatabase && defaultSchemaName != null) {
-                    boolean sql2005OrLater = true;
-                    try {
-                        sql2005OrLater = database.getDatabaseMajorVersion() >= 9;
-                    } catch (DatabaseException e) {
-                        // Assume SQL Server 2005 or later
-                    }
-                    if (sql2005OrLater) {
-                        ExecutorService.getInstance().getExecutor(database).execute(new RawSqlStatement(
-                                "IF USER_NAME() <> N'dbo'\r\n" +
-                                "BEGIN\r\n" +
-                                "	DECLARE @sql [nvarchar](MAX)\r\n" +
-                                "	SELECT @sql = N'ALTER USER ' + QUOTENAME(USER_NAME()) + N' WITH DEFAULT_SCHEMA = " + database.escapeStringForDatabase(database.escapeObjectName(username, DatabaseObject.class)) + "'\r\n" +
-                                "	EXEC sp_executesql @sql\r\n" +
-                                "END"));
-                    }
-                } else if (database instanceof PostgresDatabase && defaultSchemaName != null) {
-                    ExecutorService.getInstance().getExecutor(database).execute(new RawSqlStatement("SET SEARCH_PATH TO " + database.escapeObjectName(defaultSchemaName, Schema.class)));
-                } else if (database instanceof DB2Database) {
-                    String schema = defaultCatalogName;
-                    if (schema == null) {
-                        schema = defaultSchemaName;
-                    }
-                    ExecutorService.getInstance().getExecutor(database).execute(new RawSqlStatement("SET CURRENT SCHEMA "+schema));
-                } else if (database instanceof MySQLDatabase) {
-                    String schema = defaultCatalogName;
-                    if (schema == null) {
-                        schema = defaultSchemaName;
-                    }
-                    ExecutorService.getInstance().getExecutor(database).execute(new RawSqlStatement("USE "+schema));
-                }
-
-            }
-=======
             initializeDatabase(username, defaultCatalogName, defaultSchemaName, database);
->>>>>>> 4079754c
             return database;
         } catch (Exception e) {
             throw new DatabaseException(e);
