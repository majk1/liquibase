package liquibase.diff.output.changelog.core;

import liquibase.change.AddColumnConfig;
import liquibase.change.Change;
import liquibase.change.core.CreateIndexChange;
import liquibase.change.core.DropIndexChange;
import liquibase.database.Database;
import liquibase.diff.Difference;
import liquibase.diff.ObjectDifferences;
import liquibase.diff.compare.DatabaseObjectComparatorFactory;
import liquibase.diff.output.DiffOutputControl;
import liquibase.diff.output.changelog.AbstractChangeGenerator;
import liquibase.diff.output.changelog.ChangeGeneratorChain;
import liquibase.diff.output.changelog.ChangeGeneratorFactory;
import liquibase.diff.output.changelog.ChangedObjectChangeGenerator;
import liquibase.structure.DatabaseObject;
import liquibase.structure.core.Column;
import liquibase.structure.core.Index;
import liquibase.structure.core.Table;
import liquibase.structure.core.UniqueConstraint;
import liquibase.util.StringUtils;

import java.util.ArrayList;
import java.util.List;

public class ChangedIndexChangeGenerator extends AbstractChangeGenerator implements ChangedObjectChangeGenerator {
    @Override
    public int getPriority(Class<? extends DatabaseObject> objectType, Database database) {
        if (Index.class.isAssignableFrom(objectType)) {
            return PRIORITY_DEFAULT;
        }
        return PRIORITY_NONE;
    }

    @Override
    public Class<? extends DatabaseObject>[] runBeforeTypes() {
        return null;
    }

    @Override
    public Class<? extends DatabaseObject>[] runAfterTypes() {
        return null;
    }

    @Override
    public Change[] fixChanged(DatabaseObject changedObject, ObjectDifferences differences, DiffOutputControl control, Database referenceDatabase, Database comparisonDatabase, ChangeGeneratorChain chain) {
        //don't try to recreate indexes that differ in just clustered
        Difference clusteredDiff = differences.getDifference("clustered");
        if (clusteredDiff != null) {
            if ((clusteredDiff.getReferenceValue() == null) || (clusteredDiff.getComparedValue() == null)) {
                differences.removeDifference("clustered");
            }
        }

        for (String field : getIgnoredFields()) {
            differences.removeDifference(field);
        }

        if (!differences.hasDifferences()) {
            return new Change[0];
        }

        Index index = (Index) changedObject;

<<<<<<< HEAD
        if (index.getTable() != null) {
            if ((index.getTable().getPrimaryKey() != null) && DatabaseObjectComparatorFactory.getInstance()
                .isSameObject(index.getTable().getPrimaryKey().getBackingIndex(), changedObject, differences
                    .getSchemaComparisons(), comparisonDatabase)) {
                return ChangeGeneratorFactory.getInstance().fixChanged(index.getTable().getPrimaryKey(), differences, control, referenceDatabase, comparisonDatabase);
=======
        if (index.getTable() != null && index.getTable() instanceof Table) {
            if (((Table) index.getTable()).getPrimaryKey() != null && DatabaseObjectComparatorFactory.getInstance().isSameObject(((Table) index.getTable()).getPrimaryKey().getBackingIndex(), changedObject, differences.getSchemaComparisons(), comparisonDatabase)) {
                return ChangeGeneratorFactory.getInstance().fixChanged(((Table) index.getTable()).getPrimaryKey(), differences, control, referenceDatabase, comparisonDatabase);
>>>>>>> fd1c7e1f
            }

            List<UniqueConstraint> uniqueConstraints = ((Table) index.getTable()).getUniqueConstraints();
            if (uniqueConstraints != null) {
                for (UniqueConstraint constraint : uniqueConstraints) {
                    if ((constraint.getBackingIndex() != null) && DatabaseObjectComparatorFactory.getInstance()
                        .isSameObject(constraint.getBackingIndex(), changedObject, differences.getSchemaComparisons()
                            , comparisonDatabase)) {
                        return ChangeGeneratorFactory.getInstance().fixChanged(constraint, differences, control, referenceDatabase, comparisonDatabase);
                    }

                }
            }
        }

        DropIndexChange dropIndexChange = createDropIndexChange();
        dropIndexChange.setTableName(index.getTable().getName());
        dropIndexChange.setIndexName(index.getName());

        CreateIndexChange addIndexChange = createCreateIndexChange();
        addIndexChange.setTableName(index.getTable().getName());
        List<AddColumnConfig> columns = new ArrayList<>();
        for (Column col : index.getColumns()) {
            columns.add(new AddColumnConfig(col));
        }
        addIndexChange.setColumns(columns);
        addIndexChange.setIndexName(index.getName());
        addIndexChange.setUnique(index.isUnique());

        if (control.getIncludeCatalog()) {
            dropIndexChange.setCatalogName(index.getSchema().getCatalogName());
            addIndexChange.setCatalogName(index.getSchema().getCatalogName());
        }
        if (control.getIncludeSchema()) {
            dropIndexChange.setSchemaName(index.getSchema().getName());
            addIndexChange.setSchemaName(index.getSchema().getName());
        }

        Difference columnsDifference = differences.getDifference("columns");

        if (columnsDifference != null) {
            List<Column> referenceColumns = (List<Column>) columnsDifference.getReferenceValue();
            List<Column> comparedColumns = (List<Column>) columnsDifference.getComparedValue();

            StringUtils.StringUtilsFormatter<Column> formatter = new StringUtils.StringUtilsFormatter<Column>() {
                @Override
                public String toString(Column obj) {
                    return obj.toString(false);
                }
            };

            control.setAlreadyHandledChanged(new Index().setTable(index.getTable()).setColumns(referenceColumns));
            if (!StringUtils.join(referenceColumns, ",", formatter).equalsIgnoreCase(StringUtils.join(comparedColumns, ",", formatter))) {
                control.setAlreadyHandledChanged(new Index().setTable(index.getTable()).setColumns(comparedColumns));
            }

            if ((index.isUnique() != null) && index.isUnique()) {
                control.setAlreadyHandledChanged(new UniqueConstraint().setTable(index.getTable()).setColumns(referenceColumns));
                if (!StringUtils.join(referenceColumns, ",", formatter).equalsIgnoreCase(StringUtils.join(comparedColumns, ",", formatter))) {
                    control.setAlreadyHandledChanged(new UniqueConstraint().setTable(index.getTable()).setColumns(comparedColumns));
                }
            }
        }

        return new Change[] { dropIndexChange, addIndexChange };
    }

    protected String[] getIgnoredFields() {
        return new String[] {
                "padIndex",
                "fillFactor",
                "ignoreDuplicateKeys",
                "recomputeStatistics",
                "incrementalStatistics",
                "allowRowLocks",
                "allowPageLocks",
                "dataCompression",
                "includedColumns"
        };
    }

    protected DropIndexChange createDropIndexChange() {
        return new DropIndexChange();
    }

    protected CreateIndexChange createCreateIndexChange() {
        return new CreateIndexChange();
    }
}<|MERGE_RESOLUTION|>--- conflicted
+++ resolved
@@ -16,6 +16,7 @@
 import liquibase.structure.DatabaseObject;
 import liquibase.structure.core.Column;
 import liquibase.structure.core.Index;
+import liquibase.structure.core.Table;
 import liquibase.structure.core.Table;
 import liquibase.structure.core.UniqueConstraint;
 import liquibase.util.StringUtils;
@@ -62,17 +63,11 @@
 
         Index index = (Index) changedObject;
 
-<<<<<<< HEAD
-        if (index.getTable() != null) {
-            if ((index.getTable().getPrimaryKey() != null) && DatabaseObjectComparatorFactory.getInstance()
-                .isSameObject(index.getTable().getPrimaryKey().getBackingIndex(), changedObject, differences
+        if (index.getTable() != null  && index.getTable() instanceof Table) {
+            if ((((Table) index.getTable()).getPrimaryKey() != null) && DatabaseObjectComparatorFactory.getInstance()
+                .isSameObject(((Table) index.getTable()).getPrimaryKey().getBackingIndex(), changedObject, differences
                     .getSchemaComparisons(), comparisonDatabase)) {
-                return ChangeGeneratorFactory.getInstance().fixChanged(index.getTable().getPrimaryKey(), differences, control, referenceDatabase, comparisonDatabase);
-=======
-        if (index.getTable() != null && index.getTable() instanceof Table) {
-            if (((Table) index.getTable()).getPrimaryKey() != null && DatabaseObjectComparatorFactory.getInstance().isSameObject(((Table) index.getTable()).getPrimaryKey().getBackingIndex(), changedObject, differences.getSchemaComparisons(), comparisonDatabase)) {
                 return ChangeGeneratorFactory.getInstance().fixChanged(((Table) index.getTable()).getPrimaryKey(), differences, control, referenceDatabase, comparisonDatabase);
->>>>>>> fd1c7e1f
             }
 
             List<UniqueConstraint> uniqueConstraints = ((Table) index.getTable()).getUniqueConstraints();
