--- conflicted
+++ resolved
@@ -280,7 +280,7 @@
                 csvWriter.writeNext(line);
             }
 
-            String[] newLine = new String[13];
+            String[] newLine = new String[14];
             newLine[COLUMN_ID] = changeSet.getId();
             newLine[COLUMN_AUTHOR] = changeSet.getAuthor();
             newLine[COLUMN_FILENAME] =  changeSet.getFilePath();
@@ -292,16 +292,14 @@
             newLine[COLUMN_COMMENTS] = changeSet.getComments();
             newLine[COLUMN_TAG] = "";
             newLine[COLUMN_LIQUIBASE] = LiquibaseUtil.getBuildVersion().replaceAll("SNAPSHOT", "SNP");
-<<<<<<< HEAD
             if (newLine.length > 11) {
                 newLine[COLUMN_CONTEXTS] = changeSet.getContexts() == null ? null : changeSet.getContexts().toString();
                 newLine[COLUMN_LABELS] = changeSet.getLabels() == null ? null : changeSet.getLabels().toString();
             }
-=======
-            newLine[COLUMN_CONTEXTS] = changeSet.getContexts() == null ? null : changeSet.getContexts().toString();
-            newLine[COLUMN_LABELS] = changeSet.getLabels() == null ? null : changeSet.getLabels().toString();
-            newLine[DEPLOYMENT_ID] = getDeploymentId();
->>>>>>> 2ec280f8
+
+            if (newLine.length > 13) {
+                newLine[DEPLOYMENT_ID] = getDeploymentId();
+            }
 
             csvWriter.writeNext(newLine);
 
