package liquibase.statement.core;

import liquibase.statement.AbstractStatement;
import liquibase.structure.DatabaseObject;
import liquibase.structure.core.View;

/**
 * Creates a view.
 */
public class CreateViewStatement extends AbstractViewStatement {

<<<<<<< HEAD
    public static final String SELECT_QUERY = "selectQuery";
    public static final String REPLACE_IF_EXISTS = "replaceIfExists";
=======
    private String catalogName;
    private String schemaName;
    private String viewName;
    private String selectQuery;
    private boolean replaceIfExists;
    private boolean fullDefinition;
>>>>>>> d76c3af4

    public CreateViewStatement() {
    }

    public CreateViewStatement(String catalogName, String schemaName, String viewName, String selectQuery, boolean replaceIfExists) {
        super(catalogName, schemaName, viewName);
        setSelectQuery(selectQuery);
        setReplaceIfExists(replaceIfExists);
    }

    public String getSelectQuery() {
        return getAttribute(SELECT_QUERY, String.class);
    }

    public CreateViewStatement setSelectQuery(String selectQuery) {
        return (CreateViewStatement) setAttribute(SELECT_QUERY, selectQuery);
    }

    /**
     * Should the view be replaced if it exists. Returns false by default.
     */
    public boolean isReplaceIfExists() {
        return getAttribute(REPLACE_IF_EXISTS, false);
    }

    public CreateViewStatement setReplaceIfExists(boolean replaceIfExists) {
        return (CreateViewStatement) setAttribute(REPLACE_IF_EXISTS, replaceIfExists);
    }

<<<<<<< HEAD
    @Override
    protected DatabaseObject[] getBaseAffectedDatabaseObjects() {
        return new DatabaseObject[] {
            new View().setName(getViewName()).setSchema(getCatalogName(), getSchemaName())
        };
=======
    public boolean isFullDefinition() {
        return fullDefinition;
    }

    public CreateViewStatement setFullDefinition(boolean fullDefinition) {
        this.fullDefinition = fullDefinition;
        return this;
>>>>>>> d76c3af4
    }
}<|MERGE_RESOLUTION|>--- conflicted
+++ resolved
@@ -9,17 +9,10 @@
  */
 public class CreateViewStatement extends AbstractViewStatement {
 
-<<<<<<< HEAD
     public static final String SELECT_QUERY = "selectQuery";
     public static final String REPLACE_IF_EXISTS = "replaceIfExists";
-=======
-    private String catalogName;
-    private String schemaName;
-    private String viewName;
-    private String selectQuery;
-    private boolean replaceIfExists;
-    private boolean fullDefinition;
->>>>>>> d76c3af4
+
+    public static final String FULL_DEFINITION = "fullDefinition";
 
     public CreateViewStatement() {
     }
@@ -49,20 +42,18 @@
         return (CreateViewStatement) setAttribute(REPLACE_IF_EXISTS, replaceIfExists);
     }
 
-<<<<<<< HEAD
+    public boolean isFullDefinition() {
+        return getAttribute(FULL_DEFINITION, false);
+    }
+
+    public CreateViewStatement setFullDefinition(boolean fullDefinition) {
+        return (CreateViewStatement) setAttribute(FULL_DEFINITION, fullDefinition);
+    }
+    
     @Override
     protected DatabaseObject[] getBaseAffectedDatabaseObjects() {
         return new DatabaseObject[] {
             new View().setName(getViewName()).setSchema(getCatalogName(), getSchemaName())
         };
-=======
-    public boolean isFullDefinition() {
-        return fullDefinition;
-    }
-
-    public CreateViewStatement setFullDefinition(boolean fullDefinition) {
-        this.fullDefinition = fullDefinition;
-        return this;
->>>>>>> d76c3af4
     }
 }