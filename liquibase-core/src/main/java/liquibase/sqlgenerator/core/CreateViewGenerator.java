package liquibase.sqlgenerator.core;

import liquibase.CatalogAndSchema;
import liquibase.database.Database;
<<<<<<< HEAD
import liquibase.database.core.*;
import liquibase.structure.core.Schema;
=======
import liquibase.database.core.CacheDatabase;
import liquibase.database.core.DB2Database;
import liquibase.database.core.DerbyDatabase;
import liquibase.database.core.FirebirdDatabase;
import liquibase.database.core.H2Database;
import liquibase.database.core.HsqlDatabase;
import liquibase.database.core.InformixDatabase;
import liquibase.database.core.MSSQLDatabase;
import liquibase.database.core.SybaseASADatabase;
>>>>>>> ee1b962f
import liquibase.exception.ValidationErrors;
import liquibase.informix.sqlgenerator.core.InformixCreateViewGenerator;
import liquibase.sql.Sql;
import liquibase.sql.UnparsedSql;
import liquibase.sqlgenerator.SqlGeneratorChain;
import liquibase.statement.core.CreateViewStatement;

import java.util.ArrayList;
import java.util.List;

public class CreateViewGenerator extends AbstractSqlGenerator<CreateViewStatement> {

    public ValidationErrors validate(CreateViewStatement createViewStatement, Database database, SqlGeneratorChain sqlGeneratorChain) {
    	
    	if (database instanceof InformixDatabase) {
    		return new InformixCreateViewGenerator().validate(createViewStatement, database, sqlGeneratorChain);
    	}
    	
        ValidationErrors validationErrors = new ValidationErrors();

        validationErrors.checkRequiredField("viewName", createViewStatement.getViewName());
        validationErrors.checkRequiredField("selectQuery", createViewStatement.getSelectQuery());

        if (createViewStatement.isReplaceIfExists()) {
            validationErrors.checkDisallowedField("replaceIfExists", createViewStatement.isReplaceIfExists(), database, HsqlDatabase.class, H2Database.class, DB2Database.class, CacheDatabase.class, DerbyDatabase.class, SybaseASADatabase.class, InformixDatabase.class);
        }

        return validationErrors;
    }

    public Sql[] generateSql(CreateViewStatement statement, Database database, SqlGeneratorChain sqlGeneratorChain) {
    	
    	if (database instanceof InformixDatabase) {
    		return new InformixCreateViewGenerator().generateSql(statement, database, sqlGeneratorChain);
    	}
    	
        String createClause;

        List<Sql> sql = new ArrayList<Sql>();

        if (database instanceof FirebirdDatabase) {
            if (statement.isReplaceIfExists()) {
                createClause = "RECREATE VIEW";
            } else {
                createClause = "RECREATE VIEW";
            }
        } else if (database instanceof SybaseASADatabase && statement.getSelectQuery().toLowerCase().startsWith("create view")) {
            // Sybase ASA saves view definitions with header.
            return new Sql[]{
                    new UnparsedSql(statement.getSelectQuery())
            };
        } else if (database instanceof MSSQLDatabase) {
            if (statement.isReplaceIfExists()) {
                //from http://stackoverflow.com/questions/163246/sql-server-equivalent-to-oracles-create-or-replace-view
                CatalogAndSchema schema = database.correctSchema(new CatalogAndSchema(statement.getCatalogName(), statement.getSchemaName()));
                sql.add(new UnparsedSql("IF NOT EXISTS (SELECT * FROM sys.views WHERE object_id = OBJECT_ID(N'["+ schema.getSchemaName() +"].["+statement.getViewName()+"]'))\n" +
                        "    EXEC sp_executesql N'CREATE VIEW ["+schema.getSchemaName()+"].["+statement.getViewName()+"] AS SELECT ''This is a code stub which will be replaced by an Alter Statement'' as [code_stub]'"));
                createClause = "ALTER VIEW";
            } else {
                createClause = "CREATE VIEW";
            }
        } else {
            createClause = "CREATE " + (statement.isReplaceIfExists() ? "OR REPLACE " : "") + "VIEW";
        }
        sql.add(new UnparsedSql(createClause + " " + database.escapeViewName(statement.getCatalogName(), statement.getSchemaName(), statement.getViewName()) + " AS " + statement.getSelectQuery()));

        return sql.toArray(new Sql[sql.size()]);
    }
}
<|MERGE_RESOLUTION|>--- conflicted
+++ resolved
@@ -1,87 +1,75 @@
-package liquibase.sqlgenerator.core;
-
-import liquibase.CatalogAndSchema;
-import liquibase.database.Database;
-<<<<<<< HEAD
-import liquibase.database.core.*;
-import liquibase.structure.core.Schema;
-=======
-import liquibase.database.core.CacheDatabase;
-import liquibase.database.core.DB2Database;
-import liquibase.database.core.DerbyDatabase;
-import liquibase.database.core.FirebirdDatabase;
-import liquibase.database.core.H2Database;
-import liquibase.database.core.HsqlDatabase;
-import liquibase.database.core.InformixDatabase;
-import liquibase.database.core.MSSQLDatabase;
-import liquibase.database.core.SybaseASADatabase;
->>>>>>> ee1b962f
-import liquibase.exception.ValidationErrors;
-import liquibase.informix.sqlgenerator.core.InformixCreateViewGenerator;
-import liquibase.sql.Sql;
-import liquibase.sql.UnparsedSql;
-import liquibase.sqlgenerator.SqlGeneratorChain;
-import liquibase.statement.core.CreateViewStatement;
-
-import java.util.ArrayList;
-import java.util.List;
-
-public class CreateViewGenerator extends AbstractSqlGenerator<CreateViewStatement> {
-
-    public ValidationErrors validate(CreateViewStatement createViewStatement, Database database, SqlGeneratorChain sqlGeneratorChain) {
-    	
-    	if (database instanceof InformixDatabase) {
-    		return new InformixCreateViewGenerator().validate(createViewStatement, database, sqlGeneratorChain);
-    	}
-    	
-        ValidationErrors validationErrors = new ValidationErrors();
-
-        validationErrors.checkRequiredField("viewName", createViewStatement.getViewName());
-        validationErrors.checkRequiredField("selectQuery", createViewStatement.getSelectQuery());
-
-        if (createViewStatement.isReplaceIfExists()) {
-            validationErrors.checkDisallowedField("replaceIfExists", createViewStatement.isReplaceIfExists(), database, HsqlDatabase.class, H2Database.class, DB2Database.class, CacheDatabase.class, DerbyDatabase.class, SybaseASADatabase.class, InformixDatabase.class);
-        }
-
-        return validationErrors;
-    }
-
-    public Sql[] generateSql(CreateViewStatement statement, Database database, SqlGeneratorChain sqlGeneratorChain) {
-    	
-    	if (database instanceof InformixDatabase) {
-    		return new InformixCreateViewGenerator().generateSql(statement, database, sqlGeneratorChain);
-    	}
-    	
-        String createClause;
-
-        List<Sql> sql = new ArrayList<Sql>();
-
-        if (database instanceof FirebirdDatabase) {
-            if (statement.isReplaceIfExists()) {
-                createClause = "RECREATE VIEW";
-            } else {
-                createClause = "RECREATE VIEW";
-            }
-        } else if (database instanceof SybaseASADatabase && statement.getSelectQuery().toLowerCase().startsWith("create view")) {
-            // Sybase ASA saves view definitions with header.
-            return new Sql[]{
-                    new UnparsedSql(statement.getSelectQuery())
-            };
-        } else if (database instanceof MSSQLDatabase) {
-            if (statement.isReplaceIfExists()) {
-                //from http://stackoverflow.com/questions/163246/sql-server-equivalent-to-oracles-create-or-replace-view
-                CatalogAndSchema schema = database.correctSchema(new CatalogAndSchema(statement.getCatalogName(), statement.getSchemaName()));
-                sql.add(new UnparsedSql("IF NOT EXISTS (SELECT * FROM sys.views WHERE object_id = OBJECT_ID(N'["+ schema.getSchemaName() +"].["+statement.getViewName()+"]'))\n" +
-                        "    EXEC sp_executesql N'CREATE VIEW ["+schema.getSchemaName()+"].["+statement.getViewName()+"] AS SELECT ''This is a code stub which will be replaced by an Alter Statement'' as [code_stub]'"));
-                createClause = "ALTER VIEW";
-            } else {
-                createClause = "CREATE VIEW";
-            }
-        } else {
-            createClause = "CREATE " + (statement.isReplaceIfExists() ? "OR REPLACE " : "") + "VIEW";
-        }
-        sql.add(new UnparsedSql(createClause + " " + database.escapeViewName(statement.getCatalogName(), statement.getSchemaName(), statement.getViewName()) + " AS " + statement.getSelectQuery()));
-
-        return sql.toArray(new Sql[sql.size()]);
-    }
-}
+package liquibase.sqlgenerator.core;
+
+import liquibase.CatalogAndSchema;
+import liquibase.database.Database;
+import liquibase.database.core.*;
+import liquibase.informix.sqlgenerator.core.InformixCreateViewGenerator;
+import liquibase.structure.core.Schema;
+import liquibase.exception.ValidationErrors;
+import liquibase.sql.Sql;
+import liquibase.sql.UnparsedSql;
+import liquibase.sqlgenerator.SqlGeneratorChain;
+import liquibase.statement.core.CreateViewStatement;
+
+import java.util.ArrayList;
+import java.util.List;
+
+public class CreateViewGenerator extends AbstractSqlGenerator<CreateViewStatement> {
+
+    public ValidationErrors validate(CreateViewStatement createViewStatement, Database database, SqlGeneratorChain sqlGeneratorChain) {
+    	
+    	if (database instanceof InformixDatabase) {
+    		return new InformixCreateViewGenerator().validate(createViewStatement, database, sqlGeneratorChain);
+    	}
+    	
+        ValidationErrors validationErrors = new ValidationErrors();
+
+        validationErrors.checkRequiredField("viewName", createViewStatement.getViewName());
+        validationErrors.checkRequiredField("selectQuery", createViewStatement.getSelectQuery());
+
+        if (createViewStatement.isReplaceIfExists()) {
+            validationErrors.checkDisallowedField("replaceIfExists", createViewStatement.isReplaceIfExists(), database, HsqlDatabase.class, H2Database.class, DB2Database.class, CacheDatabase.class, DerbyDatabase.class, SybaseASADatabase.class, InformixDatabase.class);
+        }
+
+        return validationErrors;
+    }
+
+    public Sql[] generateSql(CreateViewStatement statement, Database database, SqlGeneratorChain sqlGeneratorChain) {
+    	
+    	if (database instanceof InformixDatabase) {
+    		return new InformixCreateViewGenerator().generateSql(statement, database, sqlGeneratorChain);
+    	}
+    	
+        String createClause;
+
+        List<Sql> sql = new ArrayList<Sql>();
+
+        if (database instanceof FirebirdDatabase) {
+            if (statement.isReplaceIfExists()) {
+                createClause = "RECREATE VIEW";
+            } else {
+                createClause = "RECREATE VIEW";
+            }
+        } else if (database instanceof SybaseASADatabase && statement.getSelectQuery().toLowerCase().startsWith("create view")) {
+            // Sybase ASA saves view definitions with header.
+            return new Sql[]{
+                    new UnparsedSql(statement.getSelectQuery())
+            };
+        } else if (database instanceof MSSQLDatabase) {
+            if (statement.isReplaceIfExists()) {
+                //from http://stackoverflow.com/questions/163246/sql-server-equivalent-to-oracles-create-or-replace-view
+                CatalogAndSchema schema = database.correctSchema(new CatalogAndSchema(statement.getCatalogName(), statement.getSchemaName()));
+                sql.add(new UnparsedSql("IF NOT EXISTS (SELECT * FROM sys.views WHERE object_id = OBJECT_ID(N'["+ schema.getSchemaName() +"].["+statement.getViewName()+"]'))\n" +
+                        "    EXEC sp_executesql N'CREATE VIEW ["+schema.getSchemaName()+"].["+statement.getViewName()+"] AS SELECT ''This is a code stub which will be replaced by an Alter Statement'' as [code_stub]'"));
+                createClause = "ALTER VIEW";
+            } else {
+                createClause = "CREATE VIEW";
+            }
+        } else {
+            createClause = "CREATE " + (statement.isReplaceIfExists() ? "OR REPLACE " : "") + "VIEW";
+        }
+        sql.add(new UnparsedSql(createClause + " " + database.escapeViewName(statement.getCatalogName(), statement.getSchemaName(), statement.getViewName()) + " AS " + statement.getSelectQuery()));
+
+        return sql.toArray(new Sql[sql.size()]);
+    }
+}