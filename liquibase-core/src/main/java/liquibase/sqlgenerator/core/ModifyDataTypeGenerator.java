package liquibase.sqlgenerator.core;

import liquibase.database.Database;
import liquibase.database.core.*;
import liquibase.datatype.DataTypeFactory;
import liquibase.datatype.DatabaseDataType;
import liquibase.exception.ValidationErrors;
import liquibase.exception.Warnings;
import liquibase.sql.Sql;
import liquibase.sql.UnparsedSql;
import liquibase.sqlgenerator.SqlGeneratorChain;
import liquibase.statement.core.ModifyDataTypeStatement;
import liquibase.structure.core.Relation;
import liquibase.structure.core.Table;

public class ModifyDataTypeGenerator extends AbstractSqlGenerator<ModifyDataTypeStatement> {

    @Override
    public boolean supports(ModifyDataTypeStatement statement, Database database) {
        if (database instanceof SQLiteDatabase) {
            return false;
        }
        return super.supports(statement, database);
    }

    @Override
    public Warnings warn(ModifyDataTypeStatement modifyDataTypeStatement, Database database, SqlGeneratorChain sqlGeneratorChain) {
        Warnings warnings = super.warn(modifyDataTypeStatement, database, sqlGeneratorChain);

        if ((database instanceof MySQLDatabase) && !modifyDataTypeStatement.getNewDataType().toLowerCase().contains
            ("varchar")) {
            warnings.addWarning("modifyDataType will lose primary key/autoincrement/not null settings for mysql.  Use <sql> and re-specify all configuration if this is the case");
        }

        return warnings;
    }

    @Override
    public ValidationErrors validate(ModifyDataTypeStatement statement, Database database, SqlGeneratorChain sqlGeneratorChain) {
        ValidationErrors validationErrors = new ValidationErrors();
        validationErrors.checkRequiredField("tableName", statement.getTableName());
        validationErrors.checkRequiredField("columnName", statement.getColumnName());
        validationErrors.checkRequiredField("newDataType", statement.getNewDataType());

        return validationErrors;
    }

    @Override
    public Sql[] generateSql(ModifyDataTypeStatement statement, Database database, SqlGeneratorChain sqlGeneratorChain) {
        String alterTable = "ALTER TABLE " + database.escapeTableName(statement.getCatalogName(), statement.getSchemaName(), statement.getTableName());

        // add "MODIFY"
        alterTable += " " + getModifyString(database) + " ";

        // add column name
        String columnName = database.escapeColumnName(statement.getCatalogName(), statement.getSchemaName(), statement.getTableName(), statement.getColumnName());
        alterTable += columnName;

        alterTable += getPreDataTypeString(database); // adds a space if nothing else

        // add column type
        DatabaseDataType newDataType = DataTypeFactory.getInstance().fromDescription(statement.getNewDataType(), database).toDatabaseDataType(database);

        alterTable += newDataType;

        if (database instanceof PostgresDatabase) {
            alterTable += " USING ("+columnName+"::"+newDataType+")";
        }

        return new Sql[]{new UnparsedSql(alterTable, getAffectedTable(statement))};
    }

    protected Relation getAffectedTable(ModifyDataTypeStatement statement) {
        return new Table().setName(statement.getTableName()).setSchema(statement.getCatalogName(), statement.getSchemaName());
    }

    /**
     * @return either "MODIFY" or "ALTER COLUMN" depending on the current db
     */
    protected String getModifyString(Database database) {
        if ((database instanceof SybaseASADatabase) || (database instanceof SybaseDatabase) || (database instanceof
            MySQLDatabase) || (database instanceof OracleDatabase) || (database instanceof InformixDatabase)
                ) {
            return "MODIFY";
        } else {
            return "ALTER COLUMN";
        }
    }

    /**
     * @return the string that comes before the column type
     *         definition (like 'set data type' for derby or an open parentheses for Oracle)
     */
    protected String getPreDataTypeString(Database database) {
<<<<<<< HEAD
        if ((database instanceof DerbyDatabase) || (database instanceof DB2Database)) {
=======
        if (database instanceof DerbyDatabase
                || database instanceof AbstractDb2Database) {
>>>>>>> fd1c7e1f
            return " SET DATA TYPE ";
        } else if ((database instanceof SybaseASADatabase) || (database instanceof SybaseDatabase) || (database
            instanceof MSSQLDatabase) || (database instanceof MySQLDatabase) || (database instanceof HsqlDatabase) ||
            (database instanceof H2Database) || (database instanceof OracleDatabase) || (database instanceof
            InformixDatabase)) {
            return " ";
        } else {
            return " TYPE ";
        }
    }
}<|MERGE_RESOLUTION|>--- conflicted
+++ resolved
@@ -92,12 +92,7 @@
      *         definition (like 'set data type' for derby or an open parentheses for Oracle)
      */
     protected String getPreDataTypeString(Database database) {
-<<<<<<< HEAD
-        if ((database instanceof DerbyDatabase) || (database instanceof DB2Database)) {
-=======
-        if (database instanceof DerbyDatabase
-                || database instanceof AbstractDb2Database) {
->>>>>>> fd1c7e1f
+        if ((database instanceof DerbyDatabase) || (database instanceof AbstractDb2Database)) {
             return " SET DATA TYPE ";
         } else if ((database instanceof SybaseASADatabase) || (database instanceof SybaseDatabase) || (database
             instanceof MSSQLDatabase) || (database instanceof MySQLDatabase) || (database instanceof HsqlDatabase) ||
