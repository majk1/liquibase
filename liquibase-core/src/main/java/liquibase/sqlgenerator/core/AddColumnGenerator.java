package liquibase.sqlgenerator.core;

import liquibase.change.ColumnConfig;
import liquibase.database.Database;
import liquibase.database.core.*;
<<<<<<< HEAD
import liquibase.datatype.DataTypeFactory;
import liquibase.datatype.DatabaseDataType;
=======
import liquibase.structure.core.Column;
import liquibase.structure.core.Table;
import liquibase.util.StringUtils;
import liquibase.exception.ValidationErrors;
>>>>>>> ec5bd141
import liquibase.exception.UnexpectedLiquibaseException;
import liquibase.exception.ValidationErrors;
import liquibase.sql.Sql;
import liquibase.sql.UnparsedSql;
import liquibase.sqlgenerator.SqlGeneratorChain;
import liquibase.sqlgenerator.SqlGeneratorFactory;
import liquibase.statement.AutoIncrementConstraint;
import liquibase.statement.ColumnConstraint;
import liquibase.statement.DatabaseFunction;
import liquibase.statement.ForeignKeyConstraint;
import liquibase.statement.core.AddColumnStatement;
import liquibase.statement.core.AddForeignKeyConstraintStatement;
import liquibase.statement.core.AddUniqueConstraintStatement;
import liquibase.structure.core.Column;
import liquibase.structure.core.Schema;
import liquibase.structure.core.Table;

import java.util.ArrayList;
import java.util.Arrays;
import java.util.List;
import java.util.regex.Matcher;
import java.util.regex.Pattern;

public class AddColumnGenerator extends AbstractSqlGenerator<AddColumnStatement> {

    @Override
    public ValidationErrors validate(AddColumnStatement statement, Database database, SqlGeneratorChain sqlGeneratorChain) {
        if (statement.isMultiple()) {
            ValidationErrors validationErrors = new ValidationErrors();
            AddColumnStatement firstColumn = statement.getColumns().get(0);

            for (AddColumnStatement column : statement.getColumns()) {
                validationErrors.addAll(validateSingleColumn(column, database));
                if ((firstColumn.getTableName() != null) && !firstColumn.getTableName().equals(column.getTableName())) {
                    validationErrors.addError("All columns must be targeted at the same table");
                }
                if (column.isMultiple()) {
                    validationErrors.addError("Nested multiple add column statements are not supported");
                }
            }
            return validationErrors;
        } else {
            return validateSingleColumn(statement, database);
        }
    }

    private ValidationErrors validateSingleColumn(AddColumnStatement statement, Database database) {
        ValidationErrors validationErrors = new ValidationErrors();

        validationErrors.checkRequiredField("columnName", statement.getColumnName());
        validationErrors.checkRequiredField("columnType", statement.getColumnType());
        validationErrors.checkRequiredField("tableName", statement.getTableName());

        if (statement.isPrimaryKey() && ((database instanceof H2Database) || (database instanceof AbstractDb2Database) ||
            (database instanceof DerbyDatabase) || (database instanceof SQLiteDatabase))) {
            validationErrors.addError("Cannot add a primary key column");
        }

        // TODO HsqlDatabase autoincrement on non primary key? other databases?
        if ((database instanceof MySQLDatabase) && statement.isAutoIncrement() && !statement.isPrimaryKey()) {
            validationErrors.addError("Cannot add a non-primary key identity column");
        }
        
        // TODO is this feature valid for other databases?
        if ((statement.getAddAfterColumn() != null) && !(database instanceof MySQLDatabase)) {
            validationErrors.addError("Cannot add column on specific position");
        }
        if ((statement.getAddBeforeColumn() != null) && !((database instanceof H2Database) || (database instanceof HsqlDatabase))) {
            validationErrors.addError("Cannot add column on specific position");
        }
        if ((statement.getAddAtPosition() != null) && !(database instanceof FirebirdDatabase)) {
            validationErrors.addError("Cannot add column on specific position");
        }
        
        return validationErrors;
    }

    @Override
    public Sql[] generateSql(AddColumnStatement statement, Database database, SqlGeneratorChain sqlGeneratorChain) {
        if (statement.isMultiple()) {
            return generateMultipleColumns(statement.getColumns(), database);
        } else {
            return generateSingleColumn(statement, database);
        }
    }

    private Sql[] generateMultipleColumns(List<AddColumnStatement> columns, Database database) {
        List<Sql> result = new ArrayList<>();
        if (database instanceof MySQLDatabase) {
            String alterTable = generateSingleColumBaseSQL(columns.get(0), database);
            for (int i = 0; i < columns.size(); i++) {
                alterTable += generateSingleColumnSQL(columns.get(i), database);
                if (i < (columns.size() - 1)) {
                    alterTable += ",";
                }
            }
            result.add(new UnparsedSql(alterTable, getAffectedColumns(columns)));

            for (AddColumnStatement statement : columns) {
                addUniqueConstrantStatements(statement, database, result);
                addForeignKeyStatements(statement, database, result);
            }

        } else {
            for (AddColumnStatement column : columns) {
                result.addAll(Arrays.asList(generateSingleColumn(column, database)));
            }
        }
        return result.toArray(new Sql[result.size()]);
    }

    protected Sql[] generateSingleColumn(AddColumnStatement statement, Database database) {
        String alterTable = generateSingleColumBaseSQL(statement, database);
        alterTable += generateSingleColumnSQL(statement, database);

        List<Sql> returnSql = new ArrayList<>();
        returnSql.add(new UnparsedSql(alterTable, getAffectedColumn(statement)));

        addUniqueConstrantStatements(statement, database, returnSql);
        addForeignKeyStatements(statement, database, returnSql);

        return returnSql.toArray(new Sql[returnSql.size()]);
    }

    protected String generateSingleColumBaseSQL(AddColumnStatement statement, Database database) {
        return "ALTER TABLE " + database.escapeTableName(statement.getCatalogName(), statement.getSchemaName(), statement.getTableName());
    }

    protected String generateSingleColumnSQL(AddColumnStatement statement, Database database) {
        DatabaseDataType columnType = DataTypeFactory.getInstance().fromDescription(statement.getColumnType() + (statement.isAutoIncrement() ? "{autoIncrement:true}" : ""), database).toDatabaseDataType(database);

        String alterTable = " ADD " + database.escapeColumnName(statement.getCatalogName(), statement.getSchemaName(), statement.getTableName(), statement.getColumnName()) + " " + columnType;

        if (statement.isAutoIncrement() && database.supportsAutoIncrement()) {
            AutoIncrementConstraint autoIncrementConstraint = statement.getAutoIncrementConstraint();
            alterTable += " " + database.getAutoIncrementClause(autoIncrementConstraint.getStartWith(), autoIncrementConstraint.getIncrementBy());
        }

        alterTable += getDefaultClause(statement, database);

        if (!statement.isNullable()) {
            alterTable += " NOT NULL";
        } else {
            if ((database instanceof SybaseDatabase) || (database instanceof SybaseASADatabase) || (database
                instanceof MySQLDatabase) || ((database instanceof MSSQLDatabase) && "timestamp".equalsIgnoreCase
                (columnType.toString()))) {
                alterTable += " NULL";
            }
        }

        if (statement.isPrimaryKey()) {
            alterTable += " PRIMARY KEY";
        }

<<<<<<< HEAD
        if((database instanceof MySQLDatabase) && (statement.getRemarks() != null)) {
            alterTable += " COMMENT '" + statement.getRemarks() + "' ";
=======
        if( database instanceof MySQLDatabase && statement.getRemarks() != null ) {
            alterTable += " COMMENT '" + database.escapeStringForDatabase(StringUtils.trimToEmpty(statement.getRemarks())) + "' ";
>>>>>>> ec5bd141
        }

        if ((statement.getAddAfterColumn() != null) && !statement.getAddAfterColumn().isEmpty()) {
            alterTable += " AFTER `" + statement.getAddAfterColumn() + "` ";
        }

        return alterTable;
    }

    protected Column[] getAffectedColumns(List<AddColumnStatement> columns) {
        List<Column> cols = new ArrayList<>();
        for (AddColumnStatement c : columns) {
            cols.add(getAffectedColumn(c));
        }
        return cols.toArray(new Column[cols.size()]);
    }

    protected Column getAffectedColumn(AddColumnStatement statement) {
        return new Column()
                .setRelation(new Table().setName(statement.getTableName()).setSchema(new Schema(statement.getCatalogName(), statement.getSchemaName())))
                .setName(statement.getColumnName());
    }

    protected void addUniqueConstrantStatements(AddColumnStatement statement, Database database, List<Sql> returnSql) {
        if (statement.isUnique()) {
            AddUniqueConstraintStatement addConstraintStmt = new AddUniqueConstraintStatement(statement.getCatalogName(), statement.getSchemaName(), statement.getTableName(), ColumnConfig.arrayFromNames(statement.getColumnName()), statement.getUniqueStatementName());
            returnSql.addAll(Arrays.asList(SqlGeneratorFactory.getInstance().generateSql(addConstraintStmt, database)));
        }
    }

    protected void addForeignKeyStatements(AddColumnStatement statement, Database database, List<Sql> returnSql) {
        for (ColumnConstraint constraint : statement.getConstraints()) {
            if (constraint instanceof ForeignKeyConstraint) {
                ForeignKeyConstraint fkConstraint = (ForeignKeyConstraint) constraint;
                String refSchemaName = null;
                String refTableName;
                String refColName;
                if (fkConstraint.getReferences() != null) {
                    Matcher referencesMatcher = Pattern.compile("([\\w\\._]+)\\(([\\w_]+)\\)").matcher(fkConstraint.getReferences());
                    if (!referencesMatcher.matches()) {
                        throw new UnexpectedLiquibaseException("Don't know how to find table and column names from " + fkConstraint.getReferences());
                    }
                    refTableName = referencesMatcher.group(1);
                    refColName = referencesMatcher.group(2);
                } else {
                    refTableName = ((ForeignKeyConstraint) constraint).getReferencedTableName();
                    refColName = ((ForeignKeyConstraint) constraint).getReferencedColumnNames();
                }

                if (refTableName.indexOf(".") > 0) {
                    refSchemaName = refTableName.split("\\.")[0];
                    refTableName = refTableName.split("\\.")[1];
                }


                AddForeignKeyConstraintStatement addForeignKeyConstraintStatement = new AddForeignKeyConstraintStatement(fkConstraint.getForeignKeyName(), statement.getCatalogName(), statement.getSchemaName(), statement.getTableName(), ColumnConfig.arrayFromNames(statement.getColumnName()), null, refSchemaName, refTableName, ColumnConfig.arrayFromNames(refColName));
                returnSql.addAll(Arrays.asList(SqlGeneratorFactory.getInstance().generateSql(addForeignKeyConstraintStatement, database)));
            }
        }
    }

    private String getDefaultClause(AddColumnStatement statement, Database database) {
        String clause = "";
        Object defaultValue = statement.getDefaultValue();
        if (defaultValue != null) {
            if ((database instanceof OracleDatabase) && defaultValue.toString().startsWith("GENERATED ALWAYS ")) {
                clause += " " + DataTypeFactory.getInstance().fromObject(defaultValue, database).objectToSql(defaultValue, database);
            } else {
                if (database instanceof MSSQLDatabase) {
                    String constraintName = statement.getDefaultValueConstraintName();
                    if (constraintName == null) {
                        constraintName = ((MSSQLDatabase) database).generateDefaultConstraintName(statement.getTableName(), statement.getColumnName());
                    }
                    clause += " CONSTRAINT " + constraintName;
                }
                if (defaultValue instanceof DatabaseFunction) {
                    clause += " DEFAULT " + DataTypeFactory.getInstance().fromObject(defaultValue, database).objectToSql(defaultValue, database);
                } else {
                    clause += " DEFAULT " + DataTypeFactory.getInstance().fromDescription(statement.getColumnType(), database).objectToSql(defaultValue, database);
                }
            }
        }
        return clause;
    }
}<|MERGE_RESOLUTION|>--- conflicted
+++ resolved
@@ -3,16 +3,10 @@
 import liquibase.change.ColumnConfig;
 import liquibase.database.Database;
 import liquibase.database.core.*;
-<<<<<<< HEAD
 import liquibase.datatype.DataTypeFactory;
 import liquibase.datatype.DatabaseDataType;
-=======
-import liquibase.structure.core.Column;
-import liquibase.structure.core.Table;
+import liquibase.exception.UnexpectedLiquibaseException;
 import liquibase.util.StringUtils;
-import liquibase.exception.ValidationErrors;
->>>>>>> ec5bd141
-import liquibase.exception.UnexpectedLiquibaseException;
 import liquibase.exception.ValidationErrors;
 import liquibase.sql.Sql;
 import liquibase.sql.UnparsedSql;
@@ -166,13 +160,8 @@
             alterTable += " PRIMARY KEY";
         }
 
-<<<<<<< HEAD
         if((database instanceof MySQLDatabase) && (statement.getRemarks() != null)) {
-            alterTable += " COMMENT '" + statement.getRemarks() + "' ";
-=======
-        if( database instanceof MySQLDatabase && statement.getRemarks() != null ) {
             alterTable += " COMMENT '" + database.escapeStringForDatabase(StringUtils.trimToEmpty(statement.getRemarks())) + "' ";
->>>>>>> ec5bd141
         }
 
         if ((statement.getAddAfterColumn() != null) && !statement.getAddAfterColumn().isEmpty()) {
