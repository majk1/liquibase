--- conflicted
+++ resolved
@@ -1,52 +1,48 @@
-package liquibase.sqlgenerator.core;
-
-import liquibase.database.Database;
-import liquibase.datatype.DataTypeFactory;
-import liquibase.database.core.SQLiteDatabase;
-import liquibase.exception.ValidationErrors;
-import liquibase.sql.Sql;
-import liquibase.sql.UnparsedSql;
-import liquibase.sqlgenerator.SqlGeneratorChain;
-import liquibase.statement.core.DeleteStatement;
-import liquibase.structure.core.Column;
-
-import java.util.regex.Pattern;
-
-public class DeleteGenerator extends AbstractSqlGenerator<DeleteStatement> {
-
-    @Override
-    public boolean supports(DeleteStatement statement, Database database) {
-        return !(database instanceof SQLiteDatabase);
-    }
-
-    public ValidationErrors validate(DeleteStatement deleteStatement, Database database, SqlGeneratorChain sqlGeneratorChain) {
-        ValidationErrors validationErrors = new ValidationErrors();
-        validationErrors.checkRequiredField("tableName", deleteStatement.getTableName());
-        return validationErrors;
-    }
-
-    public Sql[] generateSql(DeleteStatement statement, Database database, SqlGeneratorChain sqlGeneratorChain) {
-        StringBuffer sql = new StringBuffer("DELETE FROM " + database.escapeTableName(statement.getCatalogName(), statement.getSchemaName(), statement.getTableName()));
-
-        if (statement.getWhereClause() != null) {
-            String fixedWhereClause = " WHERE " + statement.getWhereClause();
-            for (String columnName : statement.getWhereColumnNames()) {
-                if (columnName == null) {
-                    continue;
-                }
-                fixedWhereClause = fixedWhereClause.replaceFirst(":name",
-                        database.escapeObjectName(columnName, Column.class));
-            }
-            for (Object param : statement.getWhereParameters()) {
-<<<<<<< HEAD
-                fixedWhereClause = fixedWhereClause.replaceFirst("\\?", Pattern.quote(DataTypeFactory.getInstance().fromObject(param, database).objectToSql(param, database)));
-=======
-                fixedWhereClause = fixedWhereClause.replaceFirst("\\?|:value", DataTypeFactory.getInstance().fromObject(param, database).objectToSql(param, database));
->>>>>>> 68150afb
-            }
-            sql.append(" ").append(fixedWhereClause);
-        }
-
-        return new Sql[]{new UnparsedSql(sql.toString())};
-    }
-}
+package liquibase.sqlgenerator.core;
+
+import liquibase.database.Database;
+import liquibase.datatype.DataTypeFactory;
+import liquibase.database.core.SQLiteDatabase;
+import liquibase.exception.ValidationErrors;
+import liquibase.sql.Sql;
+import liquibase.sql.UnparsedSql;
+import liquibase.sqlgenerator.SqlGeneratorChain;
+import liquibase.statement.core.DeleteStatement;
+import liquibase.structure.core.Column;
+
+import java.util.regex.Pattern;
+
+public class DeleteGenerator extends AbstractSqlGenerator<DeleteStatement> {
+
+    @Override
+    public boolean supports(DeleteStatement statement, Database database) {
+        return !(database instanceof SQLiteDatabase);
+    }
+
+    public ValidationErrors validate(DeleteStatement deleteStatement, Database database, SqlGeneratorChain sqlGeneratorChain) {
+        ValidationErrors validationErrors = new ValidationErrors();
+        validationErrors.checkRequiredField("tableName", deleteStatement.getTableName());
+        return validationErrors;
+    }
+
+    public Sql[] generateSql(DeleteStatement statement, Database database, SqlGeneratorChain sqlGeneratorChain) {
+        StringBuffer sql = new StringBuffer("DELETE FROM " + database.escapeTableName(statement.getCatalogName(), statement.getSchemaName(), statement.getTableName()));
+
+        if (statement.getWhereClause() != null) {
+            String fixedWhereClause = " WHERE " + statement.getWhereClause();
+            for (String columnName : statement.getWhereColumnNames()) {
+                if (columnName == null) {
+                    continue;
+                }
+                fixedWhereClause = fixedWhereClause.replaceFirst(":name",
+                        database.escapeObjectName(columnName, Column.class));
+            }
+            for (Object param : statement.getWhereParameters()) {
+                fixedWhereClause = fixedWhereClause.replaceFirst("\\?|:value", Pattern.quote(DataTypeFactory.getInstance().fromObject(param, database).objectToSql(param, database)));
+            }
+            sql.append(" ").append(fixedWhereClause);
+        }
+
+        return new Sql[]{new UnparsedSql(sql.toString())};
+    }
+}