package liquibase;

import java.io.*;
import java.text.DateFormat;
import java.util.Arrays;
import java.util.Collection;
import java.util.Date;
import java.util.HashSet;
import java.util.List;
import java.util.Set;

import javax.xml.parsers.ParserConfigurationException;

import liquibase.change.CheckSum;
import liquibase.change.core.RawSQLChange;
import liquibase.changelog.*;
import liquibase.changelog.filter.*;
import liquibase.changelog.visitor.*;
import liquibase.database.Database;
import liquibase.database.DatabaseConnection;
import liquibase.database.DatabaseFactory;
import liquibase.database.ObjectQuotingStrategy;
<<<<<<< HEAD
=======
import liquibase.database.core.MSSQLDatabase;
import liquibase.database.core.OracleDatabase;
>>>>>>> 182e6078
import liquibase.diff.DiffGeneratorFactory;
import liquibase.diff.DiffResult;
import liquibase.diff.compare.CompareControl;
import liquibase.diff.output.changelog.DiffToChangeLog;
import liquibase.exception.DatabaseException;
import liquibase.exception.LiquibaseException;
import liquibase.exception.LockException;
import liquibase.exception.UnexpectedLiquibaseException;
import liquibase.executor.Executor;
import liquibase.executor.ExecutorService;
import liquibase.executor.LoggingExecutor;
import liquibase.lockservice.DatabaseChangeLogLock;
import liquibase.lockservice.LockService;
import liquibase.lockservice.LockServiceFactory;
import liquibase.parser.ChangeLogParser;
import liquibase.parser.ChangeLogParserFactory;
import liquibase.resource.ResourceAccessor;
import liquibase.serializer.ChangeLogSerializer;
import liquibase.snapshot.DatabaseSnapshot;
import liquibase.snapshot.InvalidExampleException;
import liquibase.snapshot.SnapshotControl;
import liquibase.snapshot.SnapshotGeneratorFactory;
import liquibase.statement.core.UpdateStatement;
import liquibase.structure.DatabaseObject;
import liquibase.structure.core.Catalog;
import liquibase.util.LiquibaseUtil;
import liquibase.util.StreamUtil;
import liquibase.util.StringUtils;
import org.slf4j.Logger;
import org.slf4j.LoggerFactory;

import java.io.File;
import java.io.IOException;
import java.io.PrintStream;
import java.io.Writer;

/**
 * Primary facade class for interacting with Liquibase.
 * The built in command line, Ant, Maven and other ways of running Liquibase are wrappers around methods in this class.
 */
public class Liquibase {

    private DatabaseChangeLog databaseChangeLog;
    private String changeLogFile;
    private ResourceAccessor resourceAccessor;

    protected Database database;
    private Logger log = LoggerFactory.getLogger(Liquibase.class);

    private ChangeLogParameters changeLogParameters;
    private ChangeExecListener changeExecListener;
    private ChangeLogSyncListener changeLogSyncListener;

    private boolean ignoreClasspathPrefix = true;

    /**
     * Creates a Liquibase instance for a given DatabaseConnection. The Database instance used will be found with {@link DatabaseFactory#findCorrectDatabaseImplementation(liquibase.database.DatabaseConnection)}
     *
     * @See DatabaseConnection
     * @See Database
     * @see #Liquibase(String, liquibase.resource.ResourceAccessor, liquibase.database.Database)
     * @see ResourceAccessor
     */
    public Liquibase(String changeLogFile, ResourceAccessor resourceAccessor, DatabaseConnection conn) throws LiquibaseException {
        this(changeLogFile, resourceAccessor, DatabaseFactory.getInstance().findCorrectDatabaseImplementation(conn));
    }

    /**
     * Creates a Liquibase instance. The changeLogFile parameter must be a path that can be resolved by the passed ResourceAccessor.
     * If windows style path separators are used for the changeLogFile, they will be standardized to unix style for better cross-system compatib.
     *
     * @See DatabaseConnection
     * @See Database
     * @see ResourceAccessor
     */
    public Liquibase(String changeLogFile, ResourceAccessor resourceAccessor, Database database) throws LiquibaseException {
        log = LoggerFactory.getLogger(getClass());

        if (changeLogFile != null) {
            this.changeLogFile = changeLogFile.replace('\\', '/');  //convert to standard / if using absolute path on windows
        }

        this.resourceAccessor = resourceAccessor;
        this.changeLogParameters = new ChangeLogParameters(database);
        this.database = database;
    }

    public Liquibase(DatabaseChangeLog changeLog, ResourceAccessor resourceAccessor, Database database) {
        log = LoggerFactory.getLogger(getClass());
        this.databaseChangeLog = changeLog;

        this.changeLogFile = changeLog.getPhysicalFilePath();
        if (this.changeLogFile != null) {
            changeLogFile = changeLogFile.replace('\\', '/'); //convert to standard / if using absolute path on windows
        }
        this.resourceAccessor = resourceAccessor;
        this.database = database;
        this.changeLogParameters = new ChangeLogParameters(database);
    }

    /**
     * Return the change log file used by this Liquibase instance.
     */
    public String getChangeLogFile() {
        return changeLogFile;
    }

    /**
     * Return the log used by this Liquibase instance.
     */
    public Logger getLog() {
        return log;
    }

    /**
     * Returns the ChangeLogParameters container used by this Liquibase instance.
     */
    public ChangeLogParameters getChangeLogParameters() {
        return changeLogParameters;
    }

    /**
     * Returns the Database used by this Liquibase instance.
     */
    public Database getDatabase() {
        return database;
    }

    /**
     * Return ResourceAccessor used by this Liquibase instance.
     * @deprecated use the newer-terminology version {@link #getResourceAccessor()}
     */
    public ResourceAccessor getFileOpener() {
        return resourceAccessor;
    }

    /**
     * Return ResourceAccessor used by this Liquibase instance.
     */
    public ResourceAccessor getResourceAccessor() {
        return resourceAccessor;
    }

    /**
     * Use this function to override the current date/time function used to insert dates into the database.
     * Especially useful when using an unsupported database.
     *
     * @deprecated Should call {@link Database#setCurrentDateTimeFunction(String)} directly
     */
    public void setCurrentDateTimeFunction(String currentDateTimeFunction) {
        this.database.setCurrentDateTimeFunction(currentDateTimeFunction);
    }


    /**
     * Convience method for {@link #update(Contexts)} that constructs the Context object from the passed string.
     */
    public void update(String contexts) throws LiquibaseException {
        this.update(new Contexts(contexts));
    }
    /**
     * Executes Liquibase "update" logic which ensures that the configured {@link Database} is up to date according to the configured changelog file.
     * To run in "no context mode", pass a null or empty context object.
     */
    public void update(Contexts contexts) throws LiquibaseException {
        update(contexts, new LabelExpression());
    }

    public void update(Contexts contexts, LabelExpression labelExpression) throws LiquibaseException {
    	update(contexts, labelExpression, true);
    }
    public void update(Contexts contexts, LabelExpression labelExpression, boolean checkLiquibaseTables) throws LiquibaseException {
        LockService lockService = LockServiceFactory.getInstance().getLockService(database);
        lockService.waitForLock();

        changeLogParameters.setContexts(contexts);
        changeLogParameters.setLabels(labelExpression);

        try {
            DatabaseChangeLog changeLog = getDatabaseChangeLog();
            
            if (checkLiquibaseTables) {
                checkLiquibaseTables(true, changeLog, contexts, labelExpression);
            }

            changeLog.validate(database, contexts, labelExpression);

            ChangeLogIterator changeLogIterator = getStandardChangelogIterator(contexts, labelExpression, changeLog);

            changeLogIterator.run(createUpdateVisitor(), new RuntimeEnvironment(database, contexts, labelExpression));
        } finally {
            database.setObjectQuotingStrategy(ObjectQuotingStrategy.LEGACY);
            try {
                lockService.releaseLock();
            } catch (LockException e) {
                log.warn("Could not release lock", e);
            }
            resetServices();
        }
    }

    public DatabaseChangeLog getDatabaseChangeLog() throws LiquibaseException {
        if (databaseChangeLog == null) {
            ChangeLogParser parser = ChangeLogParserFactory.getInstance().getParser(changeLogFile, resourceAccessor);
            databaseChangeLog = parser.parse(changeLogFile, changeLogParameters, resourceAccessor);
        }

        return databaseChangeLog;
    }


    protected UpdateVisitor createUpdateVisitor() {
        return new UpdateVisitor(database, changeExecListener);
    }


    protected ChangeLogIterator getStandardChangelogIterator(Contexts contexts, LabelExpression labelExpression, DatabaseChangeLog changeLog) throws DatabaseException {
        return new ChangeLogIterator(changeLog,
                new ShouldRunChangeSetFilter(database, ignoreClasspathPrefix),
                new ContextChangeSetFilter(contexts),
                new LabelChangeSetFilter(labelExpression),
                new DbmsChangeSetFilter(database));
    }

    public void update(String contexts, Writer output) throws LiquibaseException {
        this.update(new Contexts(contexts), output);
    }

    public void update(Contexts contexts, Writer output) throws LiquibaseException {
        update(contexts, new LabelExpression(), output);
    }

    public void update(Contexts contexts, LabelExpression labelExpression, Writer output) throws LiquibaseException {
        update(contexts, labelExpression, output, true);	
    }
    
    public void update(Contexts contexts, LabelExpression labelExpression, Writer output, boolean checkLiquibaseTables) 
    		throws LiquibaseException {
        changeLogParameters.setContexts(contexts);
        changeLogParameters.setLabels(labelExpression);

        Executor oldTemplate = ExecutorService.getInstance().getExecutor(database);
        LoggingExecutor loggingExecutor = new LoggingExecutor(ExecutorService.getInstance().getExecutor(database), output, database);
        ExecutorService.getInstance().setExecutor(database, loggingExecutor);

        outputHeader("Update Database Script");

        LockService lockService = LockServiceFactory.getInstance().getLockService(database);
        lockService.waitForLock();

        try {

            update(contexts, labelExpression, checkLiquibaseTables);

            output.flush();
        } catch (IOException e) {
            throw new LiquibaseException(e);
        }

        ExecutorService.getInstance().setExecutor(database, oldTemplate);
    }

    public void update(int changesToApply, String contexts) throws LiquibaseException {
        update(changesToApply, new Contexts(contexts), new LabelExpression());
    }

    public void update(int changesToApply, Contexts contexts, LabelExpression labelExpression) throws LiquibaseException {
        changeLogParameters.setContexts(contexts);
        changeLogParameters.setLabels(labelExpression);

        LockService lockService = LockServiceFactory.getInstance().getLockService(database);
        lockService.waitForLock();

        try {

            DatabaseChangeLog changeLog = getDatabaseChangeLog();

            checkLiquibaseTables(true, changeLog, contexts, labelExpression);
            changeLog.validate(database, contexts, labelExpression);

            ChangeLogIterator logIterator = new ChangeLogIterator(changeLog,
                    new ShouldRunChangeSetFilter(database, ignoreClasspathPrefix),
                    new ContextChangeSetFilter(contexts),
                    new LabelChangeSetFilter(labelExpression),
                    new DbmsChangeSetFilter(database),
                    new CountChangeSetFilter(changesToApply));

            logIterator.run(createUpdateVisitor(), new RuntimeEnvironment(database, contexts, labelExpression));
        } finally {
            lockService.releaseLock();
            resetServices();
        }
    }

    public void update(String tag, String contexts) throws LiquibaseException {
        update(tag, new Contexts(contexts), new LabelExpression());
    }

    public void update(String tag, Contexts contexts) throws LiquibaseException {
        update(tag, contexts, new LabelExpression());
    }

    public void update(String tag, Contexts contexts, LabelExpression labelExpression) throws LiquibaseException {
        if (tag == null) {
            update(contexts, labelExpression);
            return;
        }
        changeLogParameters.setContexts(contexts);
        changeLogParameters.setLabels(labelExpression);

        LockService lockService = LockServiceFactory.getInstance().getLockService(database);
        lockService.waitForLock();

        try {

            DatabaseChangeLog changeLog = getDatabaseChangeLog();

            checkLiquibaseTables(true, changeLog, contexts, labelExpression);
            changeLog.validate(database, contexts, labelExpression);

            List<RanChangeSet> ranChangeSetList = database.getRanChangeSetList();
            ChangeLogIterator logIterator = new ChangeLogIterator(changeLog,
                    new ShouldRunChangeSetFilter(database, ignoreClasspathPrefix),
                    new ContextChangeSetFilter(contexts),
                    new LabelChangeSetFilter(labelExpression),
                    new DbmsChangeSetFilter(database),
                    new UpToTagChangeSetFilter(tag, ranChangeSetList));

            logIterator.run(createUpdateVisitor(), new RuntimeEnvironment(database, contexts, labelExpression));
        } finally {
            lockService.releaseLock();
            resetServices();
        }
    }

    public void update(int changesToApply, String contexts, Writer output) throws LiquibaseException {
        this.update(changesToApply, new Contexts(contexts), new LabelExpression(), output);
    }

    public void update(int changesToApply, Contexts contexts, LabelExpression labelExpression, Writer output) throws LiquibaseException {
        changeLogParameters.setContexts(contexts);
        changeLogParameters.setLabels(labelExpression);

        Executor oldTemplate = ExecutorService.getInstance().getExecutor(database);
        LoggingExecutor loggingExecutor = new LoggingExecutor(ExecutorService.getInstance().getExecutor(database), output, database);
        ExecutorService.getInstance().setExecutor(database, loggingExecutor);

        outputHeader("Update " + changesToApply + " Change Sets Database Script");

        update(changesToApply, contexts, labelExpression);

        try {
            output.flush();
        } catch (IOException e) {
            throw new LiquibaseException(e);
        }

        resetServices();
        ExecutorService.getInstance().setExecutor(database, oldTemplate);
    }

    public void update(String tag, String contexts, Writer output) throws LiquibaseException {
        update(tag, new Contexts(contexts), new LabelExpression(), output);
    }

    public void update(String tag, Contexts contexts, Writer output) throws LiquibaseException {
        update(tag, contexts, new LabelExpression(), output);
    }

    public void update(String tag, Contexts contexts, LabelExpression labelExpression, Writer output) throws LiquibaseException {
        if (tag == null) {
            update(contexts, labelExpression, output);
            return;
        }
        changeLogParameters.setContexts(contexts);
        changeLogParameters.setLabels(labelExpression);

        Executor oldTemplate = ExecutorService.getInstance().getExecutor(database);
        LoggingExecutor loggingExecutor = new LoggingExecutor(ExecutorService.getInstance().getExecutor(database), output, database);
        ExecutorService.getInstance().setExecutor(database, loggingExecutor);

        outputHeader("Update to '" + tag + "' Database Script");

        update(tag, contexts, labelExpression);

        try {
            output.flush();
        } catch (IOException e) {
            throw new LiquibaseException(e);
        }

        resetServices();
        ExecutorService.getInstance().setExecutor(database, oldTemplate);
    }

    private void outputHeader(String message) throws DatabaseException {
        Executor executor = ExecutorService.getInstance().getExecutor(database);
        executor.comment("*********************************************************************");
        executor.comment(message);
        executor.comment("*********************************************************************");
        executor.comment("Change Log: " + changeLogFile);
        executor.comment("Ran at: " + DateFormat.getDateTimeInstance(DateFormat.SHORT, DateFormat.SHORT).format(new Date()));
        DatabaseConnection connection = getDatabase().getConnection();
        if (connection != null) {
            executor.comment("Against: " + connection.getConnectionUserName() + "@" + connection.getURL());
        }
        executor.comment("Liquibase version: " + LiquibaseUtil.getBuildVersion());
        executor.comment("*********************************************************************" + StreamUtil.getLineSeparator());

<<<<<<< HEAD
//TODO: move with action        if (database instanceof OracleDatabase) {
//            executor.execute(new RawSqlStatement("SET DEFINE OFF;"));
//        }
=======
        if (database instanceof OracleDatabase) {
            executor.execute(new RawSqlStatement("SET DEFINE OFF;"));
        }
        if (database instanceof MSSQLDatabase) {
            executor.execute(new RawSqlStatement("USE " + database.escapeObjectName(database.getDefaultCatalogName(), Catalog.class) + ";"));
        }
>>>>>>> 182e6078
    }

    public void rollback(int changesToRollback, String contexts, Writer output) throws LiquibaseException {
        rollback(changesToRollback, null, contexts, output);
    }

    public void rollback(int changesToRollback, Contexts contexts, Writer output) throws LiquibaseException {
        rollback(changesToRollback, null, contexts, output);
    }

    public void rollback(int changesToRollback, Contexts contexts, LabelExpression labelExpression, Writer output) throws LiquibaseException {
        rollback(changesToRollback, null, contexts, labelExpression, output);
    }

    public void rollback(int changesToRollback, String rollbackScript, String contexts, Writer output) throws LiquibaseException {
        rollback(changesToRollback, rollbackScript, new Contexts(contexts), output);
    }

    public void rollback(int changesToRollback, String rollbackScript, Contexts contexts, Writer output) throws LiquibaseException {
        rollback(changesToRollback, rollbackScript, contexts, new LabelExpression(), output);
    }
    public void rollback(int changesToRollback, String rollbackScript, Contexts contexts, LabelExpression labelExpression, Writer output) throws LiquibaseException {
        changeLogParameters.setContexts(contexts);
        changeLogParameters.setLabels(labelExpression);

        Executor oldTemplate = ExecutorService.getInstance().getExecutor(database);
        ExecutorService.getInstance().setExecutor(database, new LoggingExecutor(ExecutorService.getInstance().getExecutor(database), output, database));

        outputHeader("Rollback " + changesToRollback + " Change(s) Script");

        rollback(changesToRollback, rollbackScript, contexts, labelExpression);

        try {
            output.flush();
        } catch (IOException e) {
            throw new LiquibaseException(e);
        }
        ExecutorService.getInstance().setExecutor(database, oldTemplate);
        resetServices();
    }

    public void rollback(int changesToRollback, String contexts) throws LiquibaseException {
        rollback(changesToRollback, null, contexts);
    }

    public void rollback(int changesToRollback, Contexts contexts, LabelExpression labelExpression) throws LiquibaseException {
        rollback(changesToRollback, null, contexts, labelExpression);
    }

    public void rollback(int changesToRollback, String rollbackScript, String contexts) throws LiquibaseException {
        rollback(changesToRollback, rollbackScript, new Contexts(contexts), new LabelExpression());
    }

    public void rollback(int changesToRollback, String rollbackScript, Contexts contexts, LabelExpression labelExpression) throws LiquibaseException {
        changeLogParameters.setContexts(contexts);
        changeLogParameters.setLabels(labelExpression);

        LockService lockService = LockServiceFactory.getInstance().getLockService(database);
        lockService.waitForLock();

        try {
            DatabaseChangeLog changeLog = getDatabaseChangeLog();
            checkLiquibaseTables(false, changeLog, contexts, labelExpression);

            changeLog.validate(database, contexts, labelExpression);
            changeLog.setIgnoreClasspathPrefix(ignoreClasspathPrefix);

            ChangeLogIterator logIterator = new ChangeLogIterator(database.getRanChangeSetList(), changeLog,
                    new AlreadyRanChangeSetFilter(database.getRanChangeSetList(), ignoreClasspathPrefix),
                    new ContextChangeSetFilter(contexts),
                    new LabelChangeSetFilter(labelExpression),
                    new DbmsChangeSetFilter(database),
                    new CountChangeSetFilter(changesToRollback));

            if (rollbackScript == null) {
                logIterator.run(new RollbackVisitor(database,changeExecListener), new RuntimeEnvironment(database, contexts, labelExpression));
            } else {
                executeRollbackScript(rollbackScript, contexts, labelExpression);
                removeRunStatus(logIterator, contexts, labelExpression);
            }
        } finally {
            try {
                lockService.releaseLock();
            } catch (LockException e) {
                log.warn("Error releasing lock", e);
            }
            resetServices();
        }
    }

    protected void removeRunStatus(ChangeLogIterator logIterator, Contexts contexts, LabelExpression labelExpression) throws LiquibaseException {
        logIterator.run(new ChangeSetVisitor() {
            @Override
            public Direction getDirection() {
                return Direction.REVERSE;
            }

            @Override
            public void visit(ChangeSet changeSet, DatabaseChangeLog databaseChangeLog, Database database, Set<ChangeSetFilterResult> filterResults) throws LiquibaseException {
                database.removeRanStatus(changeSet);
                database.commit();
            }
        }, new RuntimeEnvironment(database, contexts, labelExpression));
    }

    protected void executeRollbackScript(String rollbackScript, Contexts contexts, LabelExpression labelExpression) throws LiquibaseException {
        final Executor executor = ExecutorService.getInstance().getExecutor(database);
        String rollbackScriptContents;
        try {
            Set<InputStream> streams = resourceAccessor.getResourcesAsStream(rollbackScript);
            if (streams == null || streams.size() == 0) {
                throw new LiquibaseException("Cannot find rollbackScript "+rollbackScript);
            } else if (streams.size() > 1) {
                throw new LiquibaseException("Found multiple rollbackScripts named "+rollbackScript);
            }
            rollbackScriptContents = StreamUtil.getStreamContents(streams.iterator().next());
        } catch (IOException e) {
            throw new LiquibaseException("Error reading rollbackScript "+executor+": "+e.getMessage());
        }

        RawSQLChange rollbackChange = new RawSQLChange(rollbackScriptContents);
        rollbackChange.setSplitStatements(true);
        rollbackChange.setStripComments(true);

        try {
            executor.execute(rollbackChange);
        } catch (DatabaseException e) {
            e = new DatabaseException("Error executing rollback script. ChangeSets will still be marked as rolled back: " + e.getMessage(), e);
            System.err.println(e.getMessage());
            log.warn("Error executing rollback script", e);
            if (changeExecListener != null) {
                changeExecListener.runFailed(null, databaseChangeLog, database, e);
            }
        }
        database.commit();
    }

    public void rollback(String tagToRollBackTo, String contexts, Writer output) throws LiquibaseException {
        rollback(tagToRollBackTo, null, contexts, output);
    }

    public void rollback(String tagToRollBackTo, Contexts contexts, Writer output) throws LiquibaseException {
        rollback(tagToRollBackTo, null, contexts, output);
    }

    public void rollback(String tagToRollBackTo, Contexts contexts, LabelExpression labelExpression, Writer output) throws LiquibaseException {
        rollback(tagToRollBackTo, null, contexts, labelExpression, output);
    }

    public void rollback(String tagToRollBackTo, String rollbackScript, String contexts, Writer output) throws LiquibaseException {
        rollback(tagToRollBackTo, rollbackScript, new Contexts(contexts), output);
    }

    public void rollback(String tagToRollBackTo, String rollbackScript, Contexts contexts, Writer output) throws LiquibaseException {
        rollback(tagToRollBackTo, rollbackScript, contexts, new LabelExpression(), output);
    }

    public void rollback(String tagToRollBackTo, String rollbackScript, Contexts contexts, LabelExpression labelExpression, Writer output) throws LiquibaseException {
        changeLogParameters.setContexts(contexts);
        changeLogParameters.setLabels(labelExpression);

        Executor oldTemplate = ExecutorService.getInstance().getExecutor(database);
        ExecutorService.getInstance().setExecutor(database, new LoggingExecutor(ExecutorService.getInstance().getExecutor(database), output, database));

        outputHeader("Rollback to '" + tagToRollBackTo + "' Script");

        rollback(tagToRollBackTo, contexts, labelExpression);

        try {
            output.flush();
        } catch (IOException e) {
            throw new LiquibaseException(e);
        }
        ExecutorService.getInstance().setExecutor(database, oldTemplate);
        resetServices();
    }

    public void rollback(String tagToRollBackTo, String contexts) throws LiquibaseException {
        rollback(tagToRollBackTo, null, contexts);
    }

    public void rollback(String tagToRollBackTo, Contexts contexts) throws LiquibaseException {
        rollback(tagToRollBackTo, null, contexts);
    }

    public void rollback(String tagToRollBackTo, Contexts contexts, LabelExpression labelExpression) throws LiquibaseException {
        rollback(tagToRollBackTo, null, contexts, labelExpression);
    }

    public void rollback(String tagToRollBackTo, String rollbackScript, String contexts) throws LiquibaseException {
        rollback(tagToRollBackTo, new Contexts(contexts));
    }

    public void rollback(String tagToRollBackTo, String rollbackScript, Contexts contexts) throws LiquibaseException {
        rollback(tagToRollBackTo, contexts, new LabelExpression());
    }
    public void rollback(String tagToRollBackTo, String rollbackScript, Contexts contexts, LabelExpression labelExpression) throws LiquibaseException {
        changeLogParameters.setContexts(contexts);
        changeLogParameters.setLabels(labelExpression);

        LockService lockService = LockServiceFactory.getInstance().getLockService(database);
        lockService.waitForLock();

        try {

            DatabaseChangeLog changeLog = getDatabaseChangeLog();
            checkLiquibaseTables(false, changeLog, contexts, labelExpression);

            changeLog.validate(database, contexts, labelExpression);
            changeLog.setIgnoreClasspathPrefix(ignoreClasspathPrefix);

            List<RanChangeSet> ranChangeSetList = database.getRanChangeSetList();
            ChangeLogIterator logIterator = new ChangeLogIterator(ranChangeSetList, changeLog,
                    new AfterTagChangeSetFilter(tagToRollBackTo, ranChangeSetList),
                    new AlreadyRanChangeSetFilter(ranChangeSetList, ignoreClasspathPrefix),
                    new ContextChangeSetFilter(contexts),
                    new LabelChangeSetFilter(labelExpression),
                    new DbmsChangeSetFilter(database));

            if (rollbackScript == null) {
                logIterator.run(new RollbackVisitor(database, changeExecListener), new RuntimeEnvironment(database, contexts, labelExpression));
            } else {
                executeRollbackScript(rollbackScript, contexts, labelExpression);
                removeRunStatus(logIterator, contexts, labelExpression);
            }
        } finally {
            lockService.releaseLock();
        }
        resetServices();
    }

    public void rollback(Date dateToRollBackTo, String contexts, Writer output) throws LiquibaseException {
        rollback(dateToRollBackTo, null, contexts, output);
    }

    public void rollback(Date dateToRollBackTo, String rollbackScript, String contexts, Writer output) throws LiquibaseException {
        rollback(dateToRollBackTo, new Contexts(contexts), new LabelExpression(), output);
    }

    public void rollback(Date dateToRollBackTo, Contexts contexts, LabelExpression labelExpression, Writer output) throws LiquibaseException {
        rollback(dateToRollBackTo, null, contexts, labelExpression, output);
    }

    public void rollback(Date dateToRollBackTo, String rollbackScript, Contexts contexts, LabelExpression labelExpression, Writer output) throws LiquibaseException {
        changeLogParameters.setContexts(contexts);
        changeLogParameters.setLabels(labelExpression);

        Executor oldTemplate = ExecutorService.getInstance().getExecutor(database);
        ExecutorService.getInstance().setExecutor(database, new LoggingExecutor(ExecutorService.getInstance().getExecutor(database), output, database));

        outputHeader("Rollback to " + dateToRollBackTo + " Script");

        rollback(dateToRollBackTo, contexts, labelExpression);

        try {
            output.flush();
        } catch (IOException e) {
            throw new LiquibaseException(e);
        }
        ExecutorService.getInstance().setExecutor(database, oldTemplate);
        resetServices();
    }

    public void rollback(Date dateToRollBackTo, String contexts) throws LiquibaseException {
        rollback(dateToRollBackTo, null, contexts);
    }

    public void rollback(Date dateToRollBackTo, Contexts contexts,  LabelExpression labelExpression) throws LiquibaseException {
        rollback(dateToRollBackTo, null, contexts, labelExpression);
    }

    public void rollback(Date dateToRollBackTo, String rollbackScript, String contexts) throws LiquibaseException {
        rollback(dateToRollBackTo, new Contexts(contexts), new LabelExpression());
    }

    public void rollback(Date dateToRollBackTo, String rollbackScript, Contexts contexts,  LabelExpression labelExpression) throws LiquibaseException {
        changeLogParameters.setContexts(contexts);
        changeLogParameters.setLabels(labelExpression);

        LockService lockService = LockServiceFactory.getInstance().getLockService(database);
        lockService.waitForLock();

        try {
            DatabaseChangeLog changeLog = getDatabaseChangeLog();
            checkLiquibaseTables(false, changeLog, contexts, labelExpression);
            changeLog.validate(database, contexts, labelExpression);
            changeLog.setIgnoreClasspathPrefix(ignoreClasspathPrefix);

            List<RanChangeSet> ranChangeSetList = database.getRanChangeSetList();
            ChangeLogIterator logIterator = new ChangeLogIterator(ranChangeSetList, changeLog,
                    new ExecutedAfterChangeSetFilter(dateToRollBackTo, ranChangeSetList),
                    new AlreadyRanChangeSetFilter(ranChangeSetList, ignoreClasspathPrefix),
                    new ContextChangeSetFilter(contexts),
                    new LabelChangeSetFilter(labelExpression),
                    new DbmsChangeSetFilter(database));

            if (rollbackScript == null) {
                logIterator.run(new RollbackVisitor(database, changeExecListener), new RuntimeEnvironment(database, contexts, labelExpression));
            } else {
                executeRollbackScript(rollbackScript, contexts, labelExpression);
                removeRunStatus(logIterator, contexts, labelExpression);
            }
        } finally {
            lockService.releaseLock();
        }
        resetServices();
    }

    public void changeLogSync(String contexts, Writer output) throws LiquibaseException {
        changeLogSync(new Contexts(contexts), new LabelExpression(), output);
    }

    public void changeLogSync(Contexts contexts, LabelExpression labelExpression, Writer output) throws LiquibaseException {
        changeLogParameters.setContexts(contexts);
        changeLogParameters.setLabels(labelExpression);

        LoggingExecutor outputTemplate = new LoggingExecutor(ExecutorService.getInstance().getExecutor(database), output, database);
        Executor oldTemplate = ExecutorService.getInstance().getExecutor(database);
        ExecutorService.getInstance().setExecutor(database, outputTemplate);

        outputHeader("SQL to add all changesets to database history table");

        changeLogSync(contexts, labelExpression);

        try {
            output.flush();
        } catch (IOException e) {
            throw new LiquibaseException(e);
        }

        ExecutorService.getInstance().setExecutor(database, oldTemplate);
        resetServices();
    }

    public void changeLogSync(String contexts) throws LiquibaseException {
        changeLogSync(new Contexts(contexts), new LabelExpression());
    }

    /**
     * @deprecated use version with LabelExpression
     */
    public void changeLogSync(Contexts contexts) throws LiquibaseException {
        changeLogSync(contexts, new LabelExpression());
    }

    public void changeLogSync(Contexts contexts, LabelExpression labelExpression) throws LiquibaseException {
        changeLogParameters.setContexts(contexts);
        changeLogParameters.setLabels(labelExpression);

        LockService lockService = LockServiceFactory.getInstance().getLockService(database);
        lockService.waitForLock();

        try {
            DatabaseChangeLog changeLog = getDatabaseChangeLog();
            checkLiquibaseTables(true, changeLog, contexts, labelExpression);
            changeLog.validate(database, contexts, labelExpression);

            ChangeLogIterator logIterator = new ChangeLogIterator(changeLog,
                    new NotRanChangeSetFilter(database.getRanChangeSetList()),
                    new ContextChangeSetFilter(contexts),
                    new LabelChangeSetFilter(labelExpression),
                    new DbmsChangeSetFilter(database));

            logIterator.run(new ChangeLogSyncVisitor(database, changeLogSyncListener), new RuntimeEnvironment(database, contexts, labelExpression));
        } finally {
            lockService.releaseLock();
            resetServices();
        }
    }

    public void markNextChangeSetRan(String contexts, Writer output) throws LiquibaseException {
        markNextChangeSetRan(new Contexts(contexts), new LabelExpression(), output);
    }

    public void markNextChangeSetRan(Contexts contexts, LabelExpression labelExpression, Writer output) throws LiquibaseException {
        changeLogParameters.setContexts(contexts);
        changeLogParameters.setLabels(labelExpression);


        LoggingExecutor outputTemplate = new LoggingExecutor(ExecutorService.getInstance().getExecutor(database), output, database);
        Executor oldTemplate = ExecutorService.getInstance().getExecutor(database);
        ExecutorService.getInstance().setExecutor(database, outputTemplate);

        outputHeader("SQL to add all changesets to database history table");

        markNextChangeSetRan(contexts, labelExpression);

        try {
            output.flush();
        } catch (IOException e) {
            throw new LiquibaseException(e);
        }

        ExecutorService.getInstance().setExecutor(database, oldTemplate);
        resetServices();
    }

    public void markNextChangeSetRan(String contexts) throws LiquibaseException {
        markNextChangeSetRan(new Contexts(contexts), new LabelExpression());
    }

    public void markNextChangeSetRan(Contexts contexts, LabelExpression labelExpression) throws LiquibaseException {
        changeLogParameters.setContexts(contexts);
        changeLogParameters.setLabels(labelExpression);

        LockService lockService = LockServiceFactory.getInstance().getLockService(database);
        lockService.waitForLock();

        try {
            DatabaseChangeLog changeLog = getDatabaseChangeLog();
            checkLiquibaseTables(false, changeLog, contexts, labelExpression);
            changeLog.validate(database, contexts, labelExpression);

            ChangeLogIterator logIterator = new ChangeLogIterator(changeLog,
                    new NotRanChangeSetFilter(database.getRanChangeSetList()),
                    new ContextChangeSetFilter(contexts),
                    new LabelChangeSetFilter(labelExpression),
                    new DbmsChangeSetFilter(database),
                    new CountChangeSetFilter(1));

            logIterator.run(new ChangeLogSyncVisitor(database), new RuntimeEnvironment(database, contexts, labelExpression));
        } finally {
            lockService.releaseLock();
            resetServices();
        }
    }

    public void futureRollbackSQL(String contexts, Writer output) throws LiquibaseException {
        futureRollbackSQL(null, contexts, output, true);
    }
    
    public void futureRollbackSQL(Writer output) throws LiquibaseException {
        futureRollbackSQL(null, null, new Contexts(), new LabelExpression(), output);
    }

    public void futureRollbackSQL(String contexts, Writer output, boolean checkLiquibaseTables) 
           throws LiquibaseException {
        futureRollbackSQL(null, contexts, output, checkLiquibaseTables);
    }

    public void futureRollbackSQL(Integer count, String contexts, Writer output) throws LiquibaseException {
        futureRollbackSQL(count, new Contexts(contexts), new LabelExpression(), output, true);
    }
    
    public void futureRollbackSQL(Contexts contexts, LabelExpression labelExpression, Writer output) throws LiquibaseException {
        futureRollbackSQL(null, null, contexts, labelExpression, output);
    }

    public void futureRollbackSQL(Integer count, String contexts, Writer output, boolean checkLiquibaseTables) 
           throws LiquibaseException {
        futureRollbackSQL(count, new Contexts(contexts), new LabelExpression(), output, checkLiquibaseTables);
    }

    public void futureRollbackSQL(Integer count, Contexts contexts, LabelExpression labelExpression, Writer output) throws LiquibaseException {
        futureRollbackSQL(count, contexts, labelExpression, output, true);
    }

    public void futureRollbackSQL(Integer count, Contexts contexts, LabelExpression labelExpression, Writer output, boolean checkLiquibaseTables) throws LiquibaseException {
        futureRollbackSQL(count, null, contexts, labelExpression, output);
    }

    public void futureRollbackSQL(String tag, Contexts contexts, LabelExpression labelExpression, Writer output) throws LiquibaseException {
        futureRollbackSQL(null, tag, contexts, labelExpression, output);
    }

    protected void futureRollbackSQL(Integer count, String tag, Contexts contexts, LabelExpression labelExpression, Writer output) throws LiquibaseException {
        futureRollbackSQL(count, tag, contexts, labelExpression, output, true);
    }

    protected void futureRollbackSQL(Integer count, String tag, Contexts contexts, LabelExpression labelExpression, Writer output, boolean checkLiquibaseTables) throws LiquibaseException {
        changeLogParameters.setContexts(contexts);
        changeLogParameters.setLabels(labelExpression);

        LoggingExecutor outputTemplate = new LoggingExecutor(ExecutorService.getInstance().getExecutor(database), output, database);
        Executor oldTemplate = ExecutorService.getInstance().getExecutor(database);
        ExecutorService.getInstance().setExecutor(database, outputTemplate);

        outputHeader("SQL to roll back currently unexecuted changes");

        LockService lockService = LockServiceFactory.getInstance().getLockService(database);
        lockService.waitForLock();

        try {
            DatabaseChangeLog changeLog = getDatabaseChangeLog();
            if (checkLiquibaseTables) {
                checkLiquibaseTables(false, changeLog, contexts, labelExpression);
            }
            changeLog.validate(database, contexts, labelExpression);

            ChangeLogIterator logIterator;
            if (count == null && tag == null) {
                logIterator = new ChangeLogIterator(changeLog,
                        new NotRanChangeSetFilter(database.getRanChangeSetList()),
                        new ContextChangeSetFilter(contexts),
                        new LabelChangeSetFilter(labelExpression),
                        new DbmsChangeSetFilter(database));
            } else if (count != null) {
                ChangeLogIterator forwardIterator = new ChangeLogIterator(changeLog,
                        new NotRanChangeSetFilter(database.getRanChangeSetList()),
                        new ContextChangeSetFilter(contexts),
                        new LabelChangeSetFilter(labelExpression),
                        new DbmsChangeSetFilter(database),
                        new CountChangeSetFilter(count));
                final ListVisitor listVisitor = new ListVisitor();
                forwardIterator.run(listVisitor, new RuntimeEnvironment(database, contexts, labelExpression));

                logIterator = new ChangeLogIterator(changeLog,
                        new NotRanChangeSetFilter(database.getRanChangeSetList()),
                        new ContextChangeSetFilter(contexts),
                        new LabelChangeSetFilter(labelExpression),
                        new DbmsChangeSetFilter(database),
                        new ChangeSetFilter() {
                            @Override
                            public ChangeSetFilterResult accepts(ChangeSet changeSet) {
                                return new ChangeSetFilterResult(listVisitor.getSeenChangeSets().contains(changeSet), null, null);
                            }
                        });
            } else {
                List<RanChangeSet> ranChangeSetList = database.getRanChangeSetList();
                ChangeLogIterator forwardIterator = new ChangeLogIterator(changeLog,
                        new NotRanChangeSetFilter(ranChangeSetList),
                        new ContextChangeSetFilter(contexts),
                        new LabelChangeSetFilter(labelExpression),
                        new DbmsChangeSetFilter(database),
                        new UpToTagChangeSetFilter(tag, ranChangeSetList));
                final ListVisitor listVisitor = new ListVisitor();
                forwardIterator.run(listVisitor, new RuntimeEnvironment(database, contexts, labelExpression));

                logIterator = new ChangeLogIterator(changeLog,
                        new NotRanChangeSetFilter(ranChangeSetList),
                        new ContextChangeSetFilter(contexts),
                        new LabelChangeSetFilter(labelExpression),
                        new DbmsChangeSetFilter(database),
                        new ChangeSetFilter() {
                            @Override
                            public ChangeSetFilterResult accepts(ChangeSet changeSet) {
                                return new ChangeSetFilterResult(listVisitor.getSeenChangeSets().contains(changeSet), null, null);
                            }
                        });
            }

            logIterator.run(new RollbackVisitor(database, changeExecListener), new RuntimeEnvironment(database, contexts, labelExpression));
        } finally {
            lockService.releaseLock();
            ExecutorService.getInstance().setExecutor(database, oldTemplate);
            resetServices();
        }

        try {
            output.flush();
        } catch (IOException e) {
            throw new LiquibaseException(e);
        }

    }

    protected void resetServices() {
        LockServiceFactory.getInstance().resetAll();
        ChangeLogHistoryServiceFactory.getInstance().resetAll();
        ExecutorService.getInstance().reset();
    }

    /**
     * Drops all database objects in the default schema.
     */
    public final void dropAll() throws DatabaseException, LockException {
        dropAll(new CatalogAndSchema(getDatabase().getDefaultCatalogName(), getDatabase().getDefaultSchemaName()));
    }

    /**
     * Drops all database objects in the passed schema(s).
     */
    public final void dropAll(CatalogAndSchema... schemas) throws DatabaseException {
        try {
            LockServiceFactory.getInstance().getLockService(database).waitForLock();

            for (CatalogAndSchema schema : schemas) {
                log.info("Dropping Database Objects in schema: " + schema);
                checkLiquibaseTables(false, null, new Contexts(), new LabelExpression());
                getDatabase().dropDatabaseObjects(schema);
            }
        } catch (DatabaseException e) {
            throw e;
        } catch (Exception e) {
            throw new DatabaseException(e);
        } finally {
            LockServiceFactory.getInstance().getLockService(database).destroy();
            resetServices();
        }
    }

    /**
     * 'Tags' the database for future rollback
     */
    public void tag(String tagString) throws LiquibaseException {
        LockService lockService = LockServiceFactory.getInstance().getLockService(database);
        lockService.waitForLock();

        try {
            checkLiquibaseTables(false, null, new Contexts(), new LabelExpression());
            getDatabase().tag(tagString);
        } finally {
            lockService.releaseLock();
        }
    }

    public boolean tagExists(String tagString) throws LiquibaseException {
        LockService lockService = LockServiceFactory.getInstance().getLockService(database);
        lockService.waitForLock();

        try {
            checkLiquibaseTables(false, null, new Contexts(), new LabelExpression());
            return getDatabase().doesTagExist(tagString);
        } finally {
            lockService.releaseLock();
        }
    }

    public void updateTestingRollback(String contexts) throws LiquibaseException {
        updateTestingRollback(new Contexts(contexts), new LabelExpression());
    }

    public void updateTestingRollback(Contexts contexts, LabelExpression labelExpression) throws LiquibaseException {
        updateTestingRollback(null, contexts, labelExpression);

    }
    public void updateTestingRollback(String tag, Contexts contexts, LabelExpression labelExpression) throws LiquibaseException {
        changeLogParameters.setContexts(contexts);
        changeLogParameters.setLabels(labelExpression);

        Date baseDate = new Date();
        update(tag, contexts, labelExpression);
        rollback(baseDate, null, contexts, labelExpression);
        update(tag, contexts, labelExpression);
    }

    public void checkLiquibaseTables(boolean updateExistingNullChecksums, DatabaseChangeLog databaseChangeLog, Contexts contexts, LabelExpression labelExpression) throws LiquibaseException {
        ChangeLogHistoryService changeLogHistoryService = ChangeLogHistoryServiceFactory.getInstance().getChangeLogService(getDatabase());
        changeLogHistoryService.init();
        if (updateExistingNullChecksums) {
            changeLogHistoryService.upgradeChecksums(databaseChangeLog, contexts, labelExpression);
        }
        LockServiceFactory.getInstance().getLockService(getDatabase()).init();
    }

    /**
     * Returns true if it is "save" to migrate the database.
     * Currently, "safe" is defined as running in an output-sql mode or against a database on localhost.
     * It is fine to run Liquibase against a "non-safe" database, the method is mainly used to determine if the user
     * should be prompted before continuing.
     */
    public boolean isSafeToRunUpdate() throws DatabaseException {
        return getDatabase().isSafeToRunUpdate();
    }

    /**
     * Display change log lock information.
     */
    public DatabaseChangeLogLock[] listLocks() throws LiquibaseException {
        checkLiquibaseTables(false, null, new Contexts(), new LabelExpression());

        return LockServiceFactory.getInstance().getLockService(database).listLocks();
    }

    public void reportLocks(PrintStream out) throws LiquibaseException {
        DatabaseChangeLogLock[] locks = listLocks();
        out.println("Database change log locks for " + getDatabase().getConnection().getConnectionUserName() + "@" + getDatabase().getConnection().getURL());
        if (locks.length == 0) {
            out.println(" - No locks");
        }
        for (DatabaseChangeLogLock lock : locks) {
            out.println(" - " + lock.getLockedBy() + " at " + DateFormat.getDateTimeInstance().format(lock.getLockGranted()));
        }

    }

    public void forceReleaseLocks() throws LiquibaseException {
        checkLiquibaseTables(false, null, new Contexts(), new LabelExpression());

        LockServiceFactory.getInstance().getLockService(database).forceReleaseLock();
    }

    /**
     * @deprecated use version with LabelExpression
     */
    public List<ChangeSet> listUnrunChangeSets(Contexts contexts) throws LiquibaseException {
        return listUnrunChangeSets(contexts, new LabelExpression());
    }

    public List<ChangeSet> listUnrunChangeSets(Contexts contexts, LabelExpression labels) throws LiquibaseException {
        return listUnrunChangeSets(contexts, labels, true);
    }

    protected List<ChangeSet> listUnrunChangeSets(Contexts contexts, LabelExpression labels, boolean checkLiquibaseTables) throws LiquibaseException {
        changeLogParameters.setContexts(contexts);
        changeLogParameters.setLabels(labels);

        DatabaseChangeLog changeLog = getDatabaseChangeLog();

        if (checkLiquibaseTables) {
            checkLiquibaseTables(true, changeLog, contexts, labels);
        }

        changeLog.validate(database, contexts, labels);

        ChangeLogIterator logIterator = getStandardChangelogIterator(contexts, labels, changeLog);

        ListVisitor visitor = new ListVisitor();
        logIterator.run(visitor, new RuntimeEnvironment(database, contexts, labels));
        return visitor.getSeenChangeSets();
    }

    /**
     * @deprecated use version with LabelExpression
     */
    public List<ChangeSetStatus> getChangeSetStatuses(Contexts contexts) throws LiquibaseException {
        return getChangeSetStatuses(contexts, new LabelExpression());
    }

    public List<ChangeSetStatus> getChangeSetStatuses(Contexts contexts, LabelExpression labelExpression) throws LiquibaseException {
        return getChangeSetStatuses(contexts, labelExpression, true);
    }
        /**
         * Returns the ChangeSetStatuses of all changesets in the change log file and history in the order they would be ran.
         */
    public List<ChangeSetStatus> getChangeSetStatuses(Contexts contexts, LabelExpression labelExpression, boolean checkLiquibaseTables) throws LiquibaseException {
        changeLogParameters.setContexts(contexts);
        changeLogParameters.setLabels(labelExpression);

        DatabaseChangeLog changeLog = getDatabaseChangeLog();

        if (checkLiquibaseTables) {
            checkLiquibaseTables(true, changeLog, contexts, labelExpression);
        }

        changeLog.validate(database, contexts, labelExpression);

        ChangeLogIterator logIterator = getStandardChangelogIterator(contexts, labelExpression, changeLog);

        StatusVisitor visitor = new StatusVisitor(database);
        logIterator.run(visitor, new RuntimeEnvironment(database, contexts, labelExpression));
        return visitor.getStatuses();
    }

    public void reportStatus(boolean verbose, String contexts, Writer out) throws LiquibaseException {
        reportStatus(verbose, new Contexts(contexts), new LabelExpression(), out);
    }

    public void reportStatus(boolean verbose, Contexts contexts, Writer out) throws LiquibaseException {
        reportStatus(verbose, contexts, new LabelExpression(), out);
    }

    public void reportStatus(boolean verbose, Contexts contexts, LabelExpression labels, Writer out) throws LiquibaseException {
        changeLogParameters.setContexts(contexts);
        changeLogParameters.setLabels(labels);

        try {
            List<ChangeSet> unrunChangeSets = listUnrunChangeSets(contexts, labels, false);
            if (unrunChangeSets.size() == 0) {
                out.append(getDatabase().getConnection().getConnectionUserName());
                out.append("@");
                out.append(getDatabase().getConnection().getURL());
                out.append(" is up to date");
                out.append(StreamUtil.getLineSeparator());
            } else {
                out.append(String.valueOf(unrunChangeSets.size()));
                out.append(" change sets have not been applied to ");
                out.append(getDatabase().getConnection().getConnectionUserName());
                out.append("@");
                out.append(getDatabase().getConnection().getURL());
                out.append(StreamUtil.getLineSeparator());
                if (verbose) {
                    for (ChangeSet changeSet : unrunChangeSets) {
                        out.append("     ").append(changeSet.toString(false)).append(StreamUtil.getLineSeparator());
                    }
                }
            }

            out.flush();
        } catch (IOException e) {
            throw new LiquibaseException(e);
        }

    }

    public Collection<RanChangeSet> listUnexpectedChangeSets(String contexts) throws LiquibaseException {
        return listUnexpectedChangeSets(new Contexts(contexts), new LabelExpression());
    }

    public Collection<RanChangeSet> listUnexpectedChangeSets(Contexts contexts, LabelExpression labelExpression) throws LiquibaseException {
        changeLogParameters.setContexts(contexts);
        changeLogParameters.setLabels(labelExpression);

        DatabaseChangeLog changeLog = getDatabaseChangeLog();
        changeLog.validate(database, contexts, labelExpression);

        ChangeLogIterator logIterator = new ChangeLogIterator(changeLog,
                new ContextChangeSetFilter(contexts),
                new LabelChangeSetFilter(labelExpression),
                new DbmsChangeSetFilter(database));
        ExpectedChangesVisitor visitor = new ExpectedChangesVisitor(database.getRanChangeSetList());
        logIterator.run(visitor, new RuntimeEnvironment(database, contexts, labelExpression));
        return visitor.getUnexpectedChangeSets();
    }


    public void reportUnexpectedChangeSets(boolean verbose, String contexts, Writer out) throws LiquibaseException {
        reportUnexpectedChangeSets(verbose, new Contexts(contexts), new LabelExpression(), out);
    }

    public void reportUnexpectedChangeSets(boolean verbose, Contexts contexts, LabelExpression labelExpression, Writer out) throws LiquibaseException {
        changeLogParameters.setContexts(contexts);
        changeLogParameters.setLabels(labelExpression);

        try {
            Collection<RanChangeSet> unexpectedChangeSets = listUnexpectedChangeSets(contexts, labelExpression);
            if (unexpectedChangeSets.size() == 0) {
                out.append(getDatabase().getConnection().getConnectionUserName());
                out.append("@");
                out.append(getDatabase().getConnection().getURL());
                out.append(" contains no unexpected changes!");
                out.append(StreamUtil.getLineSeparator());
            } else {
                out.append(String.valueOf(unexpectedChangeSets.size()));
                out.append(" unexpected changes were found in ");
                out.append(getDatabase().getConnection().getConnectionUserName());
                out.append("@");
                out.append(getDatabase().getConnection().getURL());
                out.append(StreamUtil.getLineSeparator());
                if (verbose) {
                    for (RanChangeSet ranChangeSet : unexpectedChangeSets) {
                        out.append("     ").append(ranChangeSet.toString()).append(StreamUtil.getLineSeparator());
                    }
                }
            }

            out.flush();
        } catch (IOException e) {
            throw new LiquibaseException(e);
        }

    }

    /**
     * Sets checksums to null so they will be repopulated next run
     */
    public void clearCheckSums() throws LiquibaseException {
        log.info("Clearing database change log checksums");
        LockService lockService = LockServiceFactory.getInstance().getLockService(database);
        lockService.waitForLock();

        try {
            checkLiquibaseTables(false, null, new Contexts(), new LabelExpression());

            UpdateStatement updateStatement = new UpdateStatement(getDatabase().getLiquibaseCatalogName(), getDatabase().getLiquibaseSchemaName(), getDatabase().getDatabaseChangeLogTableName());
            updateStatement.addNewColumnValue("MD5SUM", null);
            ExecutorService.getInstance().getExecutor(database).execute(updateStatement);
            getDatabase().commit();
        } finally {
            lockService.releaseLock();
        }
        resetServices();
    }

    public final CheckSum calculateCheckSum(final String changeSetIdentifier) throws LiquibaseException {
        if (changeSetIdentifier == null) {
            throw new LiquibaseException(new IllegalArgumentException("changeSetIdentifier"));
        }
        final List<String> parts = StringUtils.splitAndTrim(changeSetIdentifier, "::");
        if (parts == null || parts.size() < 3) {
            throw new LiquibaseException(new IllegalArgumentException("Invalid changeSet identifier: " + changeSetIdentifier));
        }
        return this.calculateCheckSum(parts.get(0), parts.get(1), parts.get(2));
    }

    public CheckSum calculateCheckSum(final String filename, final String id, final String author) throws LiquibaseException {
        log.info(String.format("Calculating checksum for changeset %s::%s::%s", filename, id, author));
        final ChangeLogParameters changeLogParameters = this.getChangeLogParameters();
        final ResourceAccessor resourceAccessor = this.getResourceAccessor();
        final DatabaseChangeLog changeLog = ChangeLogParserFactory.getInstance().getParser(this.changeLogFile, resourceAccessor).parse(this.changeLogFile, changeLogParameters, resourceAccessor);

        // TODO: validate?

        final ChangeSet changeSet = changeLog.getChangeSet(filename, author, id);
        if (changeSet == null) {
            throw new LiquibaseException(new IllegalArgumentException("No such changeSet: " + filename + "::" + id + "::" + author));
        }

        return changeSet.generateCheckSum();
    }

    public void generateDocumentation(String outputDirectory) throws LiquibaseException {
        // call without context
        generateDocumentation(outputDirectory, new Contexts(), new LabelExpression());
    }

    public void generateDocumentation(String outputDirectory, String contexts) throws LiquibaseException {
        generateDocumentation(outputDirectory, new Contexts(contexts), new LabelExpression());
    }

    public void generateDocumentation(String outputDirectory, Contexts contexts, LabelExpression labelExpression) throws LiquibaseException {
        log.info("Generating Database Documentation");
        changeLogParameters.setContexts(contexts);
        changeLogParameters.setLabels(labelExpression);
        LockService lockService = LockServiceFactory.getInstance().getLockService(database);
        lockService.waitForLock();

        try {
            DatabaseChangeLog changeLog = getDatabaseChangeLog();
            checkLiquibaseTables(false, changeLog, new Contexts(), new LabelExpression());

            changeLog.validate(database, contexts, labelExpression);

            ChangeLogIterator logIterator = new ChangeLogIterator(changeLog,
                    new DbmsChangeSetFilter(database));

            DBDocVisitor visitor = new DBDocVisitor(database);
            logIterator.run(visitor, new RuntimeEnvironment(database, contexts, labelExpression));

            visitor.writeHTML(new File(outputDirectory), resourceAccessor);
        } catch (IOException e) {
            throw new LiquibaseException(e);
        } finally {
            lockService.releaseLock();
        }

//        try {
//            if (!LockService.getExecutor(database).waitForLock()) {
//                return;
//            }
//
//            DBDocChangeLogHandler changeLogHandler = new DBDocChangeLogHandler(outputDirectory, this, changeLogFile,resourceAccessor);
//            runChangeLogs(changeLogHandler);
//
//            changeLogHandler.writeHTML(this);
//        } finally {
//            releaseLock();
//        }
    }

    public DiffResult diff(Database referenceDatabase, Database targetDatabase, CompareControl compareControl) throws LiquibaseException {
        return DiffGeneratorFactory.getInstance().compare(referenceDatabase, targetDatabase, compareControl);
    }

    /**
     * Checks changelogs for bad MD5Sums and preconditions before attempting a migration
     */
    public void validate() throws LiquibaseException {

        DatabaseChangeLog changeLog = getDatabaseChangeLog();
        changeLog.validate(database);
    }

    public void setChangeLogParameter(String key, Object value) {
        this.changeLogParameters.set(key, value);
    }

    /**
     * Add safe database properties as changelog parameters.<br/>
     * Safe properties are the ones that doesn't have side effects in liquibase state and also don't change in during the liquibase execution
     * @param database Database which propeties are put in the changelog
     * @throws DatabaseException
     */
    private void setDatabasePropertiesAsChangelogParameters(Database database) throws DatabaseException {            
            setChangeLogParameter("database.currentDateTimeFunction", database.getCurrentDateTimeFunction());
            setChangeLogParameter("database.databaseChangeLogLockTableName", database.getDatabaseChangeLogLockTableName());
            setChangeLogParameter("database.databaseChangeLogTableName", database.getDatabaseChangeLogTableName());
            setChangeLogParameter("database.databaseMajorVersion", database.getDatabaseMajorVersion());
            setChangeLogParameter("database.databaseMinorVersion", database.getDatabaseMinorVersion());
            setChangeLogParameter("database.databaseProductName", database.getDatabaseProductName());
            setChangeLogParameter("database.databaseProductVersion", database.getDatabaseProductVersion());
            setChangeLogParameter("database.defaultCatalogName", database.getDefaultCatalogName());
            setChangeLogParameter("database.defaultSchemaName", database.getDefaultSchemaName());
            setChangeLogParameter("database.defaultSchemaNamePrefix", StringUtils.trimToNull(database.getDefaultSchemaName())==null?"":"."+database.getDefaultSchemaName());
            setChangeLogParameter("database.lineComment", database.getLineComment());
            setChangeLogParameter("database.liquibaseSchemaName", database.getLiquibaseSchemaName());
            setChangeLogParameter("database.liquibaseTablespaceName", database.getLiquibaseTablespaceName());
            setChangeLogParameter("database.typeName", database.getShortName());
            setChangeLogParameter("database.isSafeToRunUpdate", database.isSafeToRunUpdate());
            setChangeLogParameter("database.requiresPassword", database.requiresPassword());
            setChangeLogParameter("database.requiresUsername", database.requiresUsername());
            setChangeLogParameter("database.supportsForeignKeyDisable", database.supportsForeignKeyDisable());
            setChangeLogParameter("database.supportsInitiallyDeferrableColumns", database.supportsInitiallyDeferrableColumns());
            setChangeLogParameter("database.supportsRestrictForeignKeys", database.supportsRestrictForeignKeys());
            setChangeLogParameter("database.supportsSequences", database.supportsSequences());
            setChangeLogParameter("database.supportsTablespaces", database.supportsTablespaces());
    }

    private LockService getLockService() {
        return LockServiceFactory.getInstance().getLockService(database);
    }

    public void setChangeExecListener(ChangeExecListener listener) {
      this.changeExecListener = listener;
    }

    public void setChangeLogSyncListener(ChangeLogSyncListener changeLogSyncListener) {
        this.changeLogSyncListener = changeLogSyncListener;
    }

    public void setIgnoreClasspathPrefix(boolean ignoreClasspathPrefix) {
        this.ignoreClasspathPrefix = ignoreClasspathPrefix;
    }

    public boolean isIgnoreClasspathPrefix() {
        return ignoreClasspathPrefix;
    }

    public void generateChangeLog(CatalogAndSchema catalogAndSchema, DiffToChangeLog changeLogWriter, PrintStream outputStream, Class<? extends DatabaseObject>... snapshotTypes) throws DatabaseException, IOException, ParserConfigurationException {
        generateChangeLog(catalogAndSchema, changeLogWriter, outputStream, null, snapshotTypes);
    }

    public void generateChangeLog(CatalogAndSchema catalogAndSchema, DiffToChangeLog changeLogWriter, PrintStream outputStream, ChangeLogSerializer changeLogSerializer, Class<? extends DatabaseObject>... snapshotTypes) throws DatabaseException, IOException, ParserConfigurationException {
        Set<Class<? extends DatabaseObject>> finalCompareTypes = null;
        if (snapshotTypes != null && snapshotTypes.length > 0) {
            finalCompareTypes = new HashSet<Class<? extends DatabaseObject>>(Arrays.asList(snapshotTypes));
        }

        SnapshotControl snapshotControl = new SnapshotControl(this.getDatabase(), snapshotTypes);
        CompareControl compareControl = new CompareControl(new CompareControl.SchemaComparison[]{new CompareControl.SchemaComparison(catalogAndSchema, catalogAndSchema)}, finalCompareTypes);
        //        compareControl.addStatusListener(new OutDiffStatusListener());

        DatabaseSnapshot originalDatabaseSnapshot = null;
        try {
            originalDatabaseSnapshot = SnapshotGeneratorFactory.getInstance().createSnapshot(compareControl.getSchemas(CompareControl.DatabaseRole.REFERENCE), getDatabase(), snapshotControl);
            DiffResult diffResult = DiffGeneratorFactory.getInstance().compare(originalDatabaseSnapshot, SnapshotGeneratorFactory.getInstance().createSnapshot(compareControl.getSchemas(CompareControl.DatabaseRole.REFERENCE), null, snapshotControl), compareControl);

            changeLogWriter.setDiffResult(diffResult);

            if(changeLogSerializer != null) {
                changeLogWriter.print(outputStream, changeLogSerializer);
            } else {
                changeLogWriter.print(outputStream);
            }
        } catch (InvalidExampleException e) {
            throw new UnexpectedLiquibaseException(e);
        }
    }

}
<|MERGE_RESOLUTION|>--- conflicted
+++ resolved
@@ -20,11 +20,6 @@
 import liquibase.database.DatabaseConnection;
 import liquibase.database.DatabaseFactory;
 import liquibase.database.ObjectQuotingStrategy;
-<<<<<<< HEAD
-=======
-import liquibase.database.core.MSSQLDatabase;
-import liquibase.database.core.OracleDatabase;
->>>>>>> 182e6078
 import liquibase.diff.DiffGeneratorFactory;
 import liquibase.diff.DiffResult;
 import liquibase.diff.compare.CompareControl;
@@ -434,18 +429,12 @@
         executor.comment("Liquibase version: " + LiquibaseUtil.getBuildVersion());
         executor.comment("*********************************************************************" + StreamUtil.getLineSeparator());
 
-<<<<<<< HEAD
-//TODO: move with action        if (database instanceof OracleDatabase) {
+//        if (database instanceof OracleDatabase) {
 //            executor.execute(new RawSqlStatement("SET DEFINE OFF;"));
 //        }
-=======
-        if (database instanceof OracleDatabase) {
-            executor.execute(new RawSqlStatement("SET DEFINE OFF;"));
-        }
-        if (database instanceof MSSQLDatabase) {
-            executor.execute(new RawSqlStatement("USE " + database.escapeObjectName(database.getDefaultCatalogName(), Catalog.class) + ";"));
-        }
->>>>>>> 182e6078
+//        if (database instanceof MSSQLDatabase) {
+//            executor.execute(new RawSqlStatement("USE " + database.escapeObjectName(database.getDefaultCatalogName(), Catalog.class) + ";"));
+//        }
     }
 
     public void rollback(int changesToRollback, String contexts, Writer output) throws LiquibaseException {
