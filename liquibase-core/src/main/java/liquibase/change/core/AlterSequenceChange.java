--- conflicted
+++ resolved
@@ -23,10 +23,7 @@
     private BigInteger minValue;
     private Boolean ordered;
     private BigInteger cacheSize;
-<<<<<<< HEAD
     private Boolean willCycle;
-=======
->>>>>>> 6164542d
 
     @DatabaseChangeProperty(mustEqualExisting ="sequence.catalog", since = "3.0")
     public String getCatalogName() {
@@ -92,10 +89,7 @@
         this.ordered = ordered;
     }
 
-<<<<<<< HEAD
-=======
     @DatabaseChangeProperty(description = "Change the cache size?")
->>>>>>> 6164542d
     public BigInteger getCacheSize() {
         return cacheSize;
     }
@@ -104,7 +98,6 @@
         this.cacheSize = cacheSize;
     }
 
-<<<<<<< HEAD
     public Boolean getWillCycle() {
         return willCycle;
     }
@@ -113,8 +106,6 @@
         this.willCycle = willCycle;
     }
 
-=======
->>>>>>> 6164542d
     @Override
     public SqlStatement[] generateStatements(Database database) {
         return new SqlStatement[] {
@@ -123,10 +114,7 @@
                 .setMaxValue(getMaxValue())
                 .setMinValue(getMinValue())
                 .setCacheSize(getCacheSize())
-<<<<<<< HEAD
                 .setWillCycle(getWillCycle())
-=======
->>>>>>> 6164542d
                 .setOrdered(isOrdered())
         };
     }
