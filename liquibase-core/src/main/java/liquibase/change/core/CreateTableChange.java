package liquibase.change.core;

import liquibase.change.*;
import liquibase.database.Database;
import liquibase.database.core.MySQLDatabase;
import liquibase.datatype.DataTypeFactory;
import liquibase.datatype.LiquibaseDataType;
import liquibase.exception.UnexpectedLiquibaseException;
import liquibase.exception.ValidationErrors;
import liquibase.sqlgenerator.SqlGeneratorFactory;
import liquibase.statement.*;
import liquibase.statement.core.CreateTableStatement;
import liquibase.statement.core.SetColumnRemarksStatement;
import liquibase.statement.core.SetTableRemarksStatement;
import liquibase.util.StringUtils;

import java.util.ArrayList;
import java.util.List;

/**
 * Creates a new table.
 */
@DatabaseChange(name="createTable", description = "Create Table", priority = ChangeMetaData.PRIORITY_DEFAULT)
public class CreateTableChange extends AbstractChange implements ChangeWithColumns<ColumnConfig> {

    private final List<ColumnConfig> columns = new ArrayList<ColumnConfig>();
    private String catalogName;
    private String schemaName;
    private String tableName;
    private String tablespace;
    private String remarks;

<<<<<<< HEAD
    public CreateTableChange() {
        super();
        columns = new ArrayList<ColumnConfig>();
    }

    @Override
    public ValidationErrors validate(Database database) {
        ValidationErrors validationErrors = new ValidationErrors();
        validationErrors.addAll(super.validate(database));

        if (columns != null) {
            for (ColumnConfig columnConfig : columns) {
                if (columnConfig.getType() == null) {
                    validationErrors.addError("column 'type' is required for all columns");
                }
                if (columnConfig.getName() == null) {
                    validationErrors.addError("column 'name' is required for all columns");
                }
            }
        }
        return validationErrors;
    }

=======
>>>>>>> f59942b6
    public SqlStatement[] generateStatements(Database database) {

        CreateTableStatement statement = new CreateTableStatement(getCatalogName(), getSchemaName(), getTableName(),getRemarks());
        for (ColumnConfig column : getColumns()) {
            ConstraintsConfig constraints = column.getConstraints();
            boolean isAutoIncrement = column.isAutoIncrement() != null && column.isAutoIncrement();

            Object defaultValue = column.getDefaultValueObject();

            LiquibaseDataType columnType = DataTypeFactory.getInstance().fromDescription(column.getType() + (isAutoIncrement ? "{autoIncrement:true}" : ""));
            if (constraints != null && constraints.isPrimaryKey() != null && constraints.isPrimaryKey()) {

                statement.addPrimaryKeyColumn(column.getName(), columnType, defaultValue, constraints.getPrimaryKeyName(), constraints.getPrimaryKeyTablespace());

            } else {
                statement.addColumn(column.getName(),
                        columnType,
                        defaultValue,
                        column.getRemarks());
            }


            if (constraints != null) {
                if (constraints.isNullable() != null && !constraints.isNullable()) {
                    statement.addColumnConstraint(new NotNullConstraint(column.getName()));
                }

                if (constraints.getReferences() != null ||
                        (constraints.getReferencedTableName() != null && constraints.getReferencedColumnNames() != null)) {
                    if (StringUtils.trimToNull(constraints.getForeignKeyName()) == null) {
                        throw new UnexpectedLiquibaseException("createTable with references requires foreignKeyName");
                    }
                    ForeignKeyConstraint fkConstraint = new ForeignKeyConstraint(constraints.getForeignKeyName(),
                            constraints.getReferences(), constraints.getReferencedTableName(), constraints.getReferencedColumnNames());
                    fkConstraint.setColumn(column.getName());
                    fkConstraint.setDeleteCascade(constraints.isDeleteCascade() != null && constraints.isDeleteCascade());
                    fkConstraint.setInitiallyDeferred(constraints.isInitiallyDeferred() != null && constraints.isInitiallyDeferred());
                    fkConstraint.setDeferrable(constraints.isDeferrable() != null && constraints.isDeferrable());
                    statement.addColumnConstraint(fkConstraint);
                }

                if (constraints.isUnique() != null && constraints.isUnique()) {
                    statement.addColumnConstraint(new UniqueConstraint(constraints.getUniqueConstraintName()).addColumns(column.getName()));
                }
            }

            if (isAutoIncrement) {
                statement.addColumnConstraint(new AutoIncrementConstraint(column.getName(), column.getStartWith(), column.getIncrementBy()));
            }
        }

        statement.setTablespace(StringUtils.trimToNull(getTablespace()));

        List<SqlStatement> statements = new ArrayList<SqlStatement>();
        statements.add(statement);

        if (StringUtils.trimToNull(remarks) != null) {
            SetTableRemarksStatement remarksStatement = new SetTableRemarksStatement(catalogName, schemaName, tableName, remarks);
            if (SqlGeneratorFactory.getInstance().supports(remarksStatement, database)) {
                statements.add(remarksStatement);
            }
        }

        for (ColumnConfig column : getColumns()) {
            String columnRemarks = StringUtils.trimToNull(column.getRemarks());
            if (columnRemarks != null) {
                SetColumnRemarksStatement remarksStatement = new SetColumnRemarksStatement(catalogName, schemaName, tableName, column.getName(), columnRemarks);
                if (!(database instanceof MySQLDatabase) && SqlGeneratorFactory.getInstance().supports(remarksStatement, database)) {
                    statements.add(remarksStatement);
                }
            }
        }

        return statements.toArray(new SqlStatement[statements.size()]);
    }

    @Override
    protected Change[] createInverses() {
        DropTableChange inverse = new DropTableChange();
        inverse.setCatalogName(getCatalogName());
        inverse.setSchemaName(getSchemaName());
        inverse.setTableName(getTableName());

        return new Change[]{
                inverse
        };
    }

    @DatabaseChangeProperty(requiredForDatabase = "all")
    public List<ColumnConfig> getColumns() {
        if (columns == null) {
            return new ArrayList<ColumnConfig>();
        }
        return columns;
    }

<<<<<<< HEAD
    public void setColumns(List<ColumnConfig> columns) {
        this.columns = columns;
    }

    @DatabaseChangeProperty(since = "3.0")
=======
>>>>>>> f59942b6
    public String getCatalogName() {
        return catalogName;
    }

    public void setCatalogName(String catalogName) {
        this.catalogName = catalogName;
    }

    public String getSchemaName() {
        return schemaName;
    }

    public void setSchemaName(String schemaName) {
        this.schemaName = schemaName;
    }

    @DatabaseChangeProperty()
    public String getTableName() {
        return tableName;
    }

    public void setTableName(String tableName) {
        this.tableName = tableName;
    }


    public String getTablespace() {
        return tablespace;
    }

    public void setTablespace(String tablespace) {
        this.tablespace = tablespace;
    }

    public void addColumn(ColumnConfig column) {
        columns.add(column);
    }

    public String getRemarks() {
        return remarks;
    }

    public void setRemarks(String remarks) {
        this.remarks = remarks;
    }

    public String getConfirmationMessage() {
        return "Table " + tableName + " created";
    }


}
<|MERGE_RESOLUTION|>--- conflicted
+++ resolved
@@ -1,214 +1,204 @@
-package liquibase.change.core;
-
-import liquibase.change.*;
-import liquibase.database.Database;
-import liquibase.database.core.MySQLDatabase;
-import liquibase.datatype.DataTypeFactory;
-import liquibase.datatype.LiquibaseDataType;
-import liquibase.exception.UnexpectedLiquibaseException;
-import liquibase.exception.ValidationErrors;
-import liquibase.sqlgenerator.SqlGeneratorFactory;
-import liquibase.statement.*;
-import liquibase.statement.core.CreateTableStatement;
-import liquibase.statement.core.SetColumnRemarksStatement;
-import liquibase.statement.core.SetTableRemarksStatement;
-import liquibase.util.StringUtils;
-
-import java.util.ArrayList;
-import java.util.List;
-
-/**
- * Creates a new table.
- */
-@DatabaseChange(name="createTable", description = "Create Table", priority = ChangeMetaData.PRIORITY_DEFAULT)
-public class CreateTableChange extends AbstractChange implements ChangeWithColumns<ColumnConfig> {
-
-    private final List<ColumnConfig> columns = new ArrayList<ColumnConfig>();
-    private String catalogName;
-    private String schemaName;
-    private String tableName;
-    private String tablespace;
-    private String remarks;
-
-<<<<<<< HEAD
-    public CreateTableChange() {
-        super();
-        columns = new ArrayList<ColumnConfig>();
-    }
-
-    @Override
-    public ValidationErrors validate(Database database) {
-        ValidationErrors validationErrors = new ValidationErrors();
-        validationErrors.addAll(super.validate(database));
-
-        if (columns != null) {
-            for (ColumnConfig columnConfig : columns) {
-                if (columnConfig.getType() == null) {
-                    validationErrors.addError("column 'type' is required for all columns");
-                }
-                if (columnConfig.getName() == null) {
-                    validationErrors.addError("column 'name' is required for all columns");
-                }
-            }
-        }
-        return validationErrors;
-    }
-
-=======
->>>>>>> f59942b6
-    public SqlStatement[] generateStatements(Database database) {
-
-        CreateTableStatement statement = new CreateTableStatement(getCatalogName(), getSchemaName(), getTableName(),getRemarks());
-        for (ColumnConfig column : getColumns()) {
-            ConstraintsConfig constraints = column.getConstraints();
-            boolean isAutoIncrement = column.isAutoIncrement() != null && column.isAutoIncrement();
-
-            Object defaultValue = column.getDefaultValueObject();
-
-            LiquibaseDataType columnType = DataTypeFactory.getInstance().fromDescription(column.getType() + (isAutoIncrement ? "{autoIncrement:true}" : ""));
-            if (constraints != null && constraints.isPrimaryKey() != null && constraints.isPrimaryKey()) {
-
-                statement.addPrimaryKeyColumn(column.getName(), columnType, defaultValue, constraints.getPrimaryKeyName(), constraints.getPrimaryKeyTablespace());
-
-            } else {
-                statement.addColumn(column.getName(),
-                        columnType,
-                        defaultValue,
-                        column.getRemarks());
-            }
-
-
-            if (constraints != null) {
-                if (constraints.isNullable() != null && !constraints.isNullable()) {
-                    statement.addColumnConstraint(new NotNullConstraint(column.getName()));
-                }
-
-                if (constraints.getReferences() != null ||
-                        (constraints.getReferencedTableName() != null && constraints.getReferencedColumnNames() != null)) {
-                    if (StringUtils.trimToNull(constraints.getForeignKeyName()) == null) {
-                        throw new UnexpectedLiquibaseException("createTable with references requires foreignKeyName");
-                    }
-                    ForeignKeyConstraint fkConstraint = new ForeignKeyConstraint(constraints.getForeignKeyName(),
-                            constraints.getReferences(), constraints.getReferencedTableName(), constraints.getReferencedColumnNames());
-                    fkConstraint.setColumn(column.getName());
-                    fkConstraint.setDeleteCascade(constraints.isDeleteCascade() != null && constraints.isDeleteCascade());
-                    fkConstraint.setInitiallyDeferred(constraints.isInitiallyDeferred() != null && constraints.isInitiallyDeferred());
-                    fkConstraint.setDeferrable(constraints.isDeferrable() != null && constraints.isDeferrable());
-                    statement.addColumnConstraint(fkConstraint);
-                }
-
-                if (constraints.isUnique() != null && constraints.isUnique()) {
-                    statement.addColumnConstraint(new UniqueConstraint(constraints.getUniqueConstraintName()).addColumns(column.getName()));
-                }
-            }
-
-            if (isAutoIncrement) {
-                statement.addColumnConstraint(new AutoIncrementConstraint(column.getName(), column.getStartWith(), column.getIncrementBy()));
-            }
-        }
-
-        statement.setTablespace(StringUtils.trimToNull(getTablespace()));
-
-        List<SqlStatement> statements = new ArrayList<SqlStatement>();
-        statements.add(statement);
-
-        if (StringUtils.trimToNull(remarks) != null) {
-            SetTableRemarksStatement remarksStatement = new SetTableRemarksStatement(catalogName, schemaName, tableName, remarks);
-            if (SqlGeneratorFactory.getInstance().supports(remarksStatement, database)) {
-                statements.add(remarksStatement);
-            }
-        }
-
-        for (ColumnConfig column : getColumns()) {
-            String columnRemarks = StringUtils.trimToNull(column.getRemarks());
-            if (columnRemarks != null) {
-                SetColumnRemarksStatement remarksStatement = new SetColumnRemarksStatement(catalogName, schemaName, tableName, column.getName(), columnRemarks);
-                if (!(database instanceof MySQLDatabase) && SqlGeneratorFactory.getInstance().supports(remarksStatement, database)) {
-                    statements.add(remarksStatement);
-                }
-            }
-        }
-
-        return statements.toArray(new SqlStatement[statements.size()]);
-    }
-
-    @Override
-    protected Change[] createInverses() {
-        DropTableChange inverse = new DropTableChange();
-        inverse.setCatalogName(getCatalogName());
-        inverse.setSchemaName(getSchemaName());
-        inverse.setTableName(getTableName());
-
-        return new Change[]{
-                inverse
-        };
-    }
-
-    @DatabaseChangeProperty(requiredForDatabase = "all")
-    public List<ColumnConfig> getColumns() {
-        if (columns == null) {
-            return new ArrayList<ColumnConfig>();
-        }
-        return columns;
-    }
-
-<<<<<<< HEAD
-    public void setColumns(List<ColumnConfig> columns) {
-        this.columns = columns;
-    }
-
-    @DatabaseChangeProperty(since = "3.0")
-=======
->>>>>>> f59942b6
-    public String getCatalogName() {
-        return catalogName;
-    }
-
-    public void setCatalogName(String catalogName) {
-        this.catalogName = catalogName;
-    }
-
-    public String getSchemaName() {
-        return schemaName;
-    }
-
-    public void setSchemaName(String schemaName) {
-        this.schemaName = schemaName;
-    }
-
-    @DatabaseChangeProperty()
-    public String getTableName() {
-        return tableName;
-    }
-
-    public void setTableName(String tableName) {
-        this.tableName = tableName;
-    }
-
-
-    public String getTablespace() {
-        return tablespace;
-    }
-
-    public void setTablespace(String tablespace) {
-        this.tablespace = tablespace;
-    }
-
-    public void addColumn(ColumnConfig column) {
-        columns.add(column);
-    }
-
-    public String getRemarks() {
-        return remarks;
-    }
-
-    public void setRemarks(String remarks) {
-        this.remarks = remarks;
-    }
-
-    public String getConfirmationMessage() {
-        return "Table " + tableName + " created";
-    }
-
-
-}
+package liquibase.change.core;
+
+import liquibase.change.*;
+import liquibase.database.Database;
+import liquibase.database.core.MySQLDatabase;
+import liquibase.datatype.DataTypeFactory;
+import liquibase.datatype.LiquibaseDataType;
+import liquibase.exception.UnexpectedLiquibaseException;
+import liquibase.exception.ValidationErrors;
+import liquibase.sqlgenerator.SqlGeneratorFactory;
+import liquibase.statement.*;
+import liquibase.statement.core.CreateTableStatement;
+import liquibase.statement.core.SetColumnRemarksStatement;
+import liquibase.statement.core.SetTableRemarksStatement;
+import liquibase.util.StringUtils;
+
+import java.util.ArrayList;
+import java.util.List;
+
+/**
+ * Creates a new table.
+ */
+@DatabaseChange(name="createTable", description = "Create Table", priority = ChangeMetaData.PRIORITY_DEFAULT)
+public class CreateTableChange extends AbstractChange implements ChangeWithColumns<ColumnConfig> {
+
+    private List<ColumnConfig> columns;
+    private String catalogName;
+    private String schemaName;
+    private String tableName;
+    private String tablespace;
+    private String remarks;
+
+    public CreateTableChange() {
+        super();
+        columns = new ArrayList<ColumnConfig>();
+    }
+
+    @Override
+    public ValidationErrors validate(Database database) {
+        ValidationErrors validationErrors = new ValidationErrors();
+        validationErrors.addAll(super.validate(database));
+
+        if (columns != null) {
+            for (ColumnConfig columnConfig : columns) {
+                if (columnConfig.getType() == null) {
+                    validationErrors.addError("column 'type' is required for all columns");
+                }
+                if (columnConfig.getName() == null) {
+                    validationErrors.addError("column 'name' is required for all columns");
+                }
+            }
+        }
+        return validationErrors;
+    }
+
+    public SqlStatement[] generateStatements(Database database) {
+
+        CreateTableStatement statement = new CreateTableStatement(getCatalogName(), getSchemaName(), getTableName(),getRemarks());
+        for (ColumnConfig column : getColumns()) {
+            ConstraintsConfig constraints = column.getConstraints();
+            boolean isAutoIncrement = column.isAutoIncrement() != null && column.isAutoIncrement();
+
+            Object defaultValue = column.getDefaultValueObject();
+
+            LiquibaseDataType columnType = DataTypeFactory.getInstance().fromDescription(column.getType() + (isAutoIncrement ? "{autoIncrement:true}" : ""));
+            if (constraints != null && constraints.isPrimaryKey() != null && constraints.isPrimaryKey()) {
+
+                statement.addPrimaryKeyColumn(column.getName(), columnType, defaultValue, constraints.getPrimaryKeyName(), constraints.getPrimaryKeyTablespace());
+
+            } else {
+                statement.addColumn(column.getName(),
+                        columnType,
+                        defaultValue,
+                        column.getRemarks());
+            }
+
+
+            if (constraints != null) {
+                if (constraints.isNullable() != null && !constraints.isNullable()) {
+                    statement.addColumnConstraint(new NotNullConstraint(column.getName()));
+                }
+
+                if (constraints.getReferences() != null ||
+                        (constraints.getReferencedTableName() != null && constraints.getReferencedColumnNames() != null)) {
+                    if (StringUtils.trimToNull(constraints.getForeignKeyName()) == null) {
+                        throw new UnexpectedLiquibaseException("createTable with references requires foreignKeyName");
+                    }
+                    ForeignKeyConstraint fkConstraint = new ForeignKeyConstraint(constraints.getForeignKeyName(),
+                            constraints.getReferences(), constraints.getReferencedTableName(), constraints.getReferencedColumnNames());
+                    fkConstraint.setColumn(column.getName());
+                    fkConstraint.setDeleteCascade(constraints.isDeleteCascade() != null && constraints.isDeleteCascade());
+                    fkConstraint.setInitiallyDeferred(constraints.isInitiallyDeferred() != null && constraints.isInitiallyDeferred());
+                    fkConstraint.setDeferrable(constraints.isDeferrable() != null && constraints.isDeferrable());
+                    statement.addColumnConstraint(fkConstraint);
+                }
+
+                if (constraints.isUnique() != null && constraints.isUnique()) {
+                    statement.addColumnConstraint(new UniqueConstraint(constraints.getUniqueConstraintName()).addColumns(column.getName()));
+                }
+            }
+
+            if (isAutoIncrement) {
+                statement.addColumnConstraint(new AutoIncrementConstraint(column.getName(), column.getStartWith(), column.getIncrementBy()));
+            }
+        }
+
+        statement.setTablespace(StringUtils.trimToNull(getTablespace()));
+
+        List<SqlStatement> statements = new ArrayList<SqlStatement>();
+        statements.add(statement);
+
+        if (StringUtils.trimToNull(remarks) != null) {
+            SetTableRemarksStatement remarksStatement = new SetTableRemarksStatement(catalogName, schemaName, tableName, remarks);
+            if (SqlGeneratorFactory.getInstance().supports(remarksStatement, database)) {
+                statements.add(remarksStatement);
+            }
+        }
+
+        for (ColumnConfig column : getColumns()) {
+            String columnRemarks = StringUtils.trimToNull(column.getRemarks());
+            if (columnRemarks != null) {
+                SetColumnRemarksStatement remarksStatement = new SetColumnRemarksStatement(catalogName, schemaName, tableName, column.getName(), columnRemarks);
+                if (!(database instanceof MySQLDatabase) && SqlGeneratorFactory.getInstance().supports(remarksStatement, database)) {
+                    statements.add(remarksStatement);
+                }
+            }
+        }
+
+        return statements.toArray(new SqlStatement[statements.size()]);
+    }
+
+    @Override
+    protected Change[] createInverses() {
+        DropTableChange inverse = new DropTableChange();
+        inverse.setCatalogName(getCatalogName());
+        inverse.setSchemaName(getSchemaName());
+        inverse.setTableName(getTableName());
+
+        return new Change[]{
+                inverse
+        };
+    }
+
+    @DatabaseChangeProperty(requiredForDatabase = "all")
+    public List<ColumnConfig> getColumns() {
+        if (columns == null) {
+            return new ArrayList<ColumnConfig>();
+        }
+        return columns;
+    }
+
+    @DatabaseChangeProperty(since = "3.0")
+    public String getCatalogName() {
+        return catalogName;
+    }
+
+    public void setCatalogName(String catalogName) {
+        this.catalogName = catalogName;
+    }
+
+    public String getSchemaName() {
+        return schemaName;
+    }
+
+    public void setSchemaName(String schemaName) {
+        this.schemaName = schemaName;
+    }
+
+    @DatabaseChangeProperty()
+    public String getTableName() {
+        return tableName;
+    }
+
+    public void setTableName(String tableName) {
+        this.tableName = tableName;
+    }
+
+
+    public String getTablespace() {
+        return tablespace;
+    }
+
+    public void setTablespace(String tablespace) {
+        this.tablespace = tablespace;
+    }
+
+    public void addColumn(ColumnConfig column) {
+        columns.add(column);
+    }
+
+    public String getRemarks() {
+        return remarks;
+    }
+
+    public void setRemarks(String remarks) {
+        this.remarks = remarks;
+    }
+
+    public String getConfirmationMessage() {
+        return "Table " + tableName + " created";
+    }
+
+
+}