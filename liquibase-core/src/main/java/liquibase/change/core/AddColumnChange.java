--- conflicted
+++ resolved
@@ -1,239 +1,195 @@
-package liquibase.change.core;
-
-import java.util.ArrayList;
-import java.util.HashSet;
-import java.util.List;
-import java.util.Set;
-
-import liquibase.change.*;
-import liquibase.database.Database;
-import liquibase.database.core.DB2Database;
-<<<<<<< HEAD
-=======
-import liquibase.database.core.FirebirdDatabase;
-import liquibase.database.core.H2Database;
-import liquibase.database.core.HsqlDatabase;
-import liquibase.database.core.MySQLDatabase;
-import liquibase.exception.ValidationErrors;
->>>>>>> f59942b6
-import liquibase.sqlgenerator.SqlGeneratorFactory;
-import liquibase.statement.*;
-import liquibase.statement.core.AddColumnStatement;
-import liquibase.statement.core.ReorganizeTableStatement;
-import liquibase.statement.core.SetColumnRemarksStatement;
-import liquibase.statement.core.UpdateStatement;
-import liquibase.util.StringUtils;
-
-/**
- * Adds a column to an existing table.
- */
-<<<<<<< HEAD
-@DatabaseChange(name="addColumn", description = "Adds a new column to an existing table", priority = ChangeMetaData.PRIORITY_DEFAULT, appliesTo = "table")
-public class AddColumnChange extends AbstractChange implements ChangeWithColumns<ColumnConfig> {
-=======
-@DatabaseChange(name="addColumn", description = "Add Column", priority = ChangeMetaData.PRIORITY_DEFAULT, appliesTo = "table")
-public class AddColumnChange extends AbstractChange implements ChangeWithColumns<AddColumnConfig> {
->>>>>>> f59942b6
-
-    private String catalogName;
-    private String schemaName;
-    private String tableName;
-<<<<<<< HEAD
-    private List<ColumnConfig> columns;
-
-
-    public AddColumnChange() {
-        columns = new ArrayList<ColumnConfig>();
-    }
-=======
-    private final List<AddColumnConfig> columns = new ArrayList<AddColumnConfig>();
->>>>>>> f59942b6
-
-    @DatabaseChangeProperty(mustEqualExisting ="relation.catalog", since = "3.0")
-    public String getCatalogName() {
-        return catalogName;
-    }
-
-    public void setCatalogName(String catalogName) {
-        this.catalogName = catalogName;
-    }
-
-    @DatabaseChangeProperty(mustEqualExisting ="relation.schema")
-    public String getSchemaName() {
-        return schemaName;
-    }
-
-    public void setSchemaName(String schemaName) {
-        this.schemaName = schemaName;
-    }
-
-    @DatabaseChangeProperty(mustEqualExisting ="table", description = "Name of the table to add the column to")
-    public String getTableName() {
-        return tableName;
-    }
-
-    public void setTableName(String tableName) {
-        this.tableName = tableName;
-    }
-
-<<<<<<< HEAD
-    @DatabaseChangeProperty(description = "Column constraint and foreign key information. Setting the \"defaultValue\" attribute will specify a default value for the column. Setting the \"value\" attribute will set all rows existing to the specified value without modifying the column default.", requiredForDatabase = "all")
-    public List<ColumnConfig> getColumns() {
-        return columns;
-    }
-
-    public void setColumns(List<ColumnConfig> columns) {
-        this.columns = columns;
-    }
-
-    public void addColumn(ColumnConfig column) {
-        this.columns.add(column);
-    }
-
-    public void removeColumn(ColumnConfig column) {
-        this.columns.remove(column);
-=======
-    @DatabaseChangeProperty(requiredForDatabase = "all")
-    public List<AddColumnConfig> getColumns() {
-        return columns;
-    }
-
-    public void addColumn(AddColumnConfig column) {
-        columns.add(column);
-    }
-
-    public void removeColumn(AddColumnConfig column) {
-        columns.remove(column);
-    }
-
-    @Override
-    public ValidationErrors validate(Database database) {
-        ValidationErrors validationErrors = super.validate(database);
-        if (columns.size() == 0) {
-            validationErrors.addError("'columns' is required");
-        }
-        return validationErrors;
->>>>>>> f59942b6
-    }
-
-    public SqlStatement[] generateStatements(Database database) {
-
-        List<SqlStatement> sql = new ArrayList<SqlStatement>();
-
-<<<<<<< HEAD
-        if (getColumns().size() == 0) {
-            return new SqlStatement[] {
-                    new AddColumnStatement(catalogName, schemaName, tableName, null, null, null)
-            };
-        }
-
-        for (ColumnConfig column : getColumns()) {
-=======
-        for (AddColumnConfig column : getColumns()) {
->>>>>>> f59942b6
-            Set<ColumnConstraint> constraints = new HashSet<ColumnConstraint>();
-            ConstraintsConfig constraintsConfig =column.getConstraints();
-            if (constraintsConfig != null) {
-                if (constraintsConfig.isNullable() != null && !constraintsConfig.isNullable()) {
-                    constraints.add(new NotNullConstraint());
-                }
-                if (constraintsConfig.isUnique() != null && constraintsConfig.isUnique()) {
-                    constraints.add(new UniqueConstraint());
-                }
-                if (constraintsConfig.isPrimaryKey() != null && constraintsConfig.isPrimaryKey()) {
-                    constraints.add(new PrimaryKeyConstraint(constraintsConfig.getPrimaryKeyName()));
-                }
-
-                if (constraintsConfig.getReferences() != null ||
-                        (constraintsConfig.getReferencedColumnNames() != null && constraintsConfig.getReferencedTableName() != null)) {
-                    constraints.add(new ForeignKeyConstraint(constraintsConfig.getForeignKeyName(), constraintsConfig.getReferences()
-                            , constraintsConfig.getReferencedTableName(), constraintsConfig.getReferencedColumnNames()));
-                }
-            }
-
-            if (column.isAutoIncrement() != null && column.isAutoIncrement()) {
-                constraints.add(new AutoIncrementConstraint(column.getName(), column.getStartWith(), column.getIncrementBy()));
-            }
-
-            AddColumnStatement addColumnStatement = new AddColumnStatement(getCatalogName(), getSchemaName(),
-                    getTableName(),
-                    column.getName(),
-                    column.getType(),
-                    column.getDefaultValueObject(),
-                    column.getRemarks(),
-                    constraints.toArray(new ColumnConstraint[constraints.size()]));
-
-        	AddColumnConfig.Position position = column.getPosition();
-        	if (position != null) {
-	            if ((database instanceof MySQLDatabase) && (position.getAfterColumn() != null)) {
-					addColumnStatement.setAddAfterColumn(position.getAfterColumn());
-	            } else if (((database instanceof HsqlDatabase) || (database instanceof H2Database))
-	            		   && (position.getBeforeColumn() != null)) {
-					addColumnStatement.setAddBeforeColumn(position.getBeforeColumn());
-	            } else if ((database instanceof FirebirdDatabase) && (position.getPosition() != null)) {
-					addColumnStatement.setAddAtPosition(position.getPosition());
-	            }
-        	}
-            
-            sql.add(addColumnStatement);
-
-            if (database instanceof DB2Database) {
-                sql.add(new ReorganizeTableStatement(getCatalogName(), getSchemaName(), getTableName()));
-            }            
-
-            if (column.getValueObject() != null) {
-                UpdateStatement updateStatement = new UpdateStatement(getCatalogName(), getSchemaName(), getTableName());
-                updateStatement.addNewColumnValue(column.getName(), column.getValueObject());
-                sql.add(updateStatement);
-            }
-        }
-
-      for (ColumnConfig column : getColumns()) {
-          String columnRemarks = StringUtils.trimToNull(column.getRemarks());
-          if (columnRemarks != null) {
-              SetColumnRemarksStatement remarksStatement = new SetColumnRemarksStatement(catalogName, schemaName, tableName, column.getName(), columnRemarks);
-              if (SqlGeneratorFactory.getInstance().supports(remarksStatement, database)) {
-                  sql.add(remarksStatement);
-              }
-          }
-      }
-
-      return sql.toArray(new SqlStatement[sql.size()]);
-    }
-
-    @Override
-    protected Change[] createInverses() {
-        List<Change> inverses = new ArrayList<Change>();
-
-        for (ColumnConfig aColumn : columns) {
-            if (aColumn.hasDefaultValue()) {
-                DropDefaultValueChange dropChange = new DropDefaultValueChange();
-                dropChange.setTableName(getTableName());
-                dropChange.setColumnName(aColumn.getName());
-                dropChange.setSchemaName(getSchemaName());
-
-                inverses.add(dropChange);
-            }
-
-
-            DropColumnChange inverse = new DropColumnChange();
-            inverse.setSchemaName(getSchemaName());
-            inverse.setColumnName(aColumn.getName());
-            inverse.setTableName(getTableName());
-            inverses.add(inverse);
-        }
-
-        return inverses.toArray(new Change[inverses.size()]);
-    }
-
-    public String getConfirmationMessage() {
-        List<String> names = new ArrayList<String>(columns.size());
-        for (ColumnConfig col : columns) {
-            names.add(col.getName() + "(" + col.getType() + ")");
-        }
-
-        return "Columns " + StringUtils.join(names, ",") + " added to " + tableName;
-    }
-
-
-}
+package liquibase.change.core;
+
+import java.util.ArrayList;
+import java.util.HashSet;
+import java.util.List;
+import java.util.Set;
+
+import liquibase.change.*;
+import liquibase.database.Database;
+import liquibase.database.core.DB2Database;
+import liquibase.exception.ValidationErrors;
+import liquibase.sqlgenerator.SqlGeneratorFactory;
+import liquibase.statement.*;
+import liquibase.statement.core.AddColumnStatement;
+import liquibase.statement.core.ReorganizeTableStatement;
+import liquibase.statement.core.SetColumnRemarksStatement;
+import liquibase.statement.core.UpdateStatement;
+import liquibase.util.StringUtils;
+
+/**
+ * Adds a column to an existing table.
+ */
+@DatabaseChange(name="addColumn", description = "Adds a new column to an existing table", priority = ChangeMetaData.PRIORITY_DEFAULT, appliesTo = "table")
+public class AddColumnChange extends AbstractChange implements ChangeWithColumns<AddColumnConfig> {
+
+    private String catalogName;
+    private String schemaName;
+    private String tableName;
+    private List<AddColumnConfig> columns;
+
+    public AddColumnChange() {
+        columns = new ArrayList<AddColumnConfig>();
+    }
+    
+    @DatabaseChangeProperty(mustEqualExisting ="relation.catalog", since = "3.0")
+    public String getCatalogName() {
+        return catalogName;
+    }
+
+    public void setCatalogName(String catalogName) {
+        this.catalogName = catalogName;
+    }
+
+    @DatabaseChangeProperty(mustEqualExisting ="relation.schema")
+    public String getSchemaName() {
+        return schemaName;
+    }
+
+    public void setSchemaName(String schemaName) {
+        this.schemaName = schemaName;
+    }
+
+    @DatabaseChangeProperty(mustEqualExisting ="table", description = "Name of the table to add the column to")
+    public String getTableName() {
+        return tableName;
+    }
+
+    public void setTableName(String tableName) {
+        this.tableName = tableName;
+    }
+
+    @DatabaseChangeProperty(description = "Column constraint and foreign key information. Setting the \"defaultValue\" attribute will specify a default value for the column. Setting the \"value\" attribute will set all rows existing to the specified value without modifying the column default.", requiredForDatabase = "all")
+    public List<AddColumnConfig> getColumns() {
+        return columns;
+    }
+
+    public void setColumns(List<AddColumnConfig> columns) {
+        this.columns = columns;
+    }
+
+    public void addColumn(AddColumnConfig column) {
+        this.columns.add(column);
+    }
+
+    public void removeColumn(ColumnConfig column) {
+        this.columns.remove(column);
+    }
+
+    public SqlStatement[] generateStatements(Database database) {
+
+        List<SqlStatement> sql = new ArrayList<SqlStatement>();
+
+        if (getColumns().size() == 0) {
+            return new SqlStatement[] {
+                    new AddColumnStatement(catalogName, schemaName, tableName, null, null, null)
+            };
+        }
+
+        for (AddColumnConfig column : getColumns()) {
+            Set<ColumnConstraint> constraints = new HashSet<ColumnConstraint>();
+            ConstraintsConfig constraintsConfig =column.getConstraints();
+            if (constraintsConfig != null) {
+                if (constraintsConfig.isNullable() != null && !constraintsConfig.isNullable()) {
+                    constraints.add(new NotNullConstraint());
+                }
+                if (constraintsConfig.isUnique() != null && constraintsConfig.isUnique()) {
+                    constraints.add(new UniqueConstraint());
+                }
+                if (constraintsConfig.isPrimaryKey() != null && constraintsConfig.isPrimaryKey()) {
+                    constraints.add(new PrimaryKeyConstraint(constraintsConfig.getPrimaryKeyName()));
+                }
+
+                if (constraintsConfig.getReferences() != null ||
+                        (constraintsConfig.getReferencedColumnNames() != null && constraintsConfig.getReferencedTableName() != null)) {
+                    constraints.add(new ForeignKeyConstraint(constraintsConfig.getForeignKeyName(), constraintsConfig.getReferences()
+                            , constraintsConfig.getReferencedTableName(), constraintsConfig.getReferencedColumnNames()));
+                }
+            }
+
+            if (column.isAutoIncrement() != null && column.isAutoIncrement()) {
+                constraints.add(new AutoIncrementConstraint(column.getName(), column.getStartWith(), column.getIncrementBy()));
+            }
+
+            AddColumnStatement addColumnStatement = new AddColumnStatement(getCatalogName(), getSchemaName(),
+                    getTableName(),
+                    column.getName(),
+                    column.getType(),
+                    column.getDefaultValueObject(),
+                    column.getRemarks(),
+                    constraints.toArray(new ColumnConstraint[constraints.size()]));
+
+        	AddColumnConfig.Position position = column.getPosition();
+        	if (position != null) {
+	            if ((database instanceof MySQLDatabase) && (position.getAfterColumn() != null)) {
+					addColumnStatement.setAddAfterColumn(position.getAfterColumn());
+	            } else if (((database instanceof HsqlDatabase) || (database instanceof H2Database))
+	            		   && (position.getBeforeColumn() != null)) {
+					addColumnStatement.setAddBeforeColumn(position.getBeforeColumn());
+	            } else if ((database instanceof FirebirdDatabase) && (position.getPosition() != null)) {
+					addColumnStatement.setAddAtPosition(position.getPosition());
+	            }
+        	}
+            
+            sql.add(addColumnStatement);
+
+            if (database instanceof DB2Database) {
+                sql.add(new ReorganizeTableStatement(getCatalogName(), getSchemaName(), getTableName()));
+            }            
+
+            if (column.getValueObject() != null) {
+                UpdateStatement updateStatement = new UpdateStatement(getCatalogName(), getSchemaName(), getTableName());
+                updateStatement.addNewColumnValue(column.getName(), column.getValueObject());
+                sql.add(updateStatement);
+            }
+        }
+
+      for (ColumnConfig column : getColumns()) {
+          String columnRemarks = StringUtils.trimToNull(column.getRemarks());
+          if (columnRemarks != null) {
+              SetColumnRemarksStatement remarksStatement = new SetColumnRemarksStatement(catalogName, schemaName, tableName, column.getName(), columnRemarks);
+              if (SqlGeneratorFactory.getInstance().supports(remarksStatement, database)) {
+                  sql.add(remarksStatement);
+              }
+          }
+      }
+
+      return sql.toArray(new SqlStatement[sql.size()]);
+    }
+
+    @Override
+    protected Change[] createInverses() {
+        List<Change> inverses = new ArrayList<Change>();
+
+        for (ColumnConfig aColumn : columns) {
+            if (aColumn.hasDefaultValue()) {
+                DropDefaultValueChange dropChange = new DropDefaultValueChange();
+                dropChange.setTableName(getTableName());
+                dropChange.setColumnName(aColumn.getName());
+                dropChange.setSchemaName(getSchemaName());
+
+                inverses.add(dropChange);
+            }
+
+
+            DropColumnChange inverse = new DropColumnChange();
+            inverse.setSchemaName(getSchemaName());
+            inverse.setColumnName(aColumn.getName());
+            inverse.setTableName(getTableName());
+            inverses.add(inverse);
+        }
+
+        return inverses.toArray(new Change[inverses.size()]);
+    }
+
+    public String getConfirmationMessage() {
+        List<String> names = new ArrayList<String>(columns.size());
+        for (ColumnConfig col : columns) {
+            names.add(col.getName() + "(" + col.getType() + ")");
+        }
+
+        return "Columns " + StringUtils.join(names, ",") + " added to " + tableName;
+    }
+
+
+}