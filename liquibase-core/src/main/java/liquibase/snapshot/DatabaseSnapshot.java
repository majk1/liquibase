--- conflicted
+++ resolved
@@ -30,12 +30,9 @@
 
 public abstract class DatabaseSnapshot implements LiquibaseSerializable {
 
-<<<<<<< HEAD
     private static final Logger LOGGER = LogService.getLog(DatabaseSnapshot.class);
-=======
     public static final String ALL_CATALOGS_STRING_SCRATCH_KEY = "DatabaseSnapshot.allCatalogsString";
 
->>>>>>> fd1c7e1f
     private final DatabaseObject[] originalExamples;
     private HashSet<String> serializableFields;
     private SnapshotControl snapshotControl;
@@ -83,30 +80,22 @@
                 }
             }
 
-<<<<<<< HEAD
+            this.setScratchData("DatabaseSnapshot.allCatalogs", catalogs);
+
+            if (catalogs.size() > 1) {
+                List<String> quotedCatalogs = new ArrayList<String>();
+                for (Catalog catalog : catalogs) {
+                    quotedCatalogs.add("'" + catalog.getName() + "'");
+                }
+                this.setScratchData(ALL_CATALOGS_STRING_SCRATCH_KEY, StringUtils.join(quotedCatalogs, ", ").toUpperCase());
+            }
+
             if (getDatabase().supportsCatalogs()) {
                 for (Catalog catalog : catalogs) {
                     this.snapshotControl.addType(catalog.getClass(), database);
                     include(catalog);
                 }
-=======
-            this.setScratchData("DatabaseSnapshot.allCatalogs", catalogs);
-
-            if (catalogs.size() > 1) {
-                List<String> quotedCatalogs = new ArrayList<String>();
-                for (Catalog catalog : catalogs) {
-                    quotedCatalogs.add("'" + catalog.getName() + "'");
-                }
-                this.setScratchData(ALL_CATALOGS_STRING_SCRATCH_KEY, StringUtils.join(quotedCatalogs, ", ").toUpperCase());
-            }
-
-
-            for (Catalog catalog : catalogs) {
-                this.snapshotControl.addType(catalog.getClass(), database);
-                include(catalog);
->>>>>>> fd1c7e1f
-            }
-
+            }
             for (DatabaseObject obj : examples) {
                 this.snapshotControl.addType(obj.getClass(), database);
 
@@ -199,7 +188,6 @@
 
     @Override
     public Object getSerializableFieldValue(String field) {
-<<<<<<< HEAD
         switch (field) {
             case "snapshotControl":
                 return snapshotControl;
@@ -217,8 +205,8 @@
                 map.put("productName", database.getDatabaseProductName());
                 map.put("url", database.getConnection().getURL());
                 try {
-                    map.put("majorVersion", database.getDatabaseMajorVersion());
-                    map.put("minorVersion", database.getDatabaseMinorVersion());
+                    map.put("majorVersion", String.valueOf(database.getDatabaseMajorVersion()));
+                    map.put("minorVersion", String.valueOf(database.getDatabaseMinorVersion()));
                     map.put("productVersion", database.getDatabaseProductVersion());
                     map.put("user", database.getConnection().getConnectionUserName());
                 } catch (DatabaseException e) {
@@ -227,34 +215,6 @@
                 return map;
             default:
                 throw new UnexpectedLiquibaseException("Unknown field: " + field);
-=======
-        if (field.equals("snapshotControl")) {
-            return snapshotControl;
-        } else if (field.equals("objects")) {
-            return allFound;
-        } else if (field.equals("referencedObjects")) {
-            return referencedObjects;
-        } else if (field.equals("metadata")) {
-            return metadata;
-        } else if (field.equals("created")) {
-            return new ISODateFormat().format(new Timestamp(new Date().getTime()));
-        } else if (field.equals("database")) {
-            Map<String, Object> map = new HashMap<String, Object>();
-            map.put("shortName", database.getShortName());
-            map.put("productName", database.getDatabaseProductName());
-            map.put("url", database.getConnection().getURL());
-            try {
-                map.put("majorVersion", String.valueOf(database.getDatabaseMajorVersion()));
-                map.put("minorVersion", String.valueOf(database.getDatabaseMinorVersion()));
-                map.put("productVersion", database.getDatabaseProductVersion());
-                map.put("user", database.getConnection().getConnectionUserName());
-            } catch (DatabaseException e) {
-                //ok
-            }
-            return map;
-        } else {
-            throw new UnexpectedLiquibaseException("Unknown field: " + field);
->>>>>>> fd1c7e1f
         }
     }
 
