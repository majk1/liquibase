--- conflicted
+++ resolved
@@ -7,13 +7,10 @@
 import liquibase.database.core.DB2Database;
 import liquibase.database.core.Db2zDatabase;
 import liquibase.database.core.MSSQLDatabase;
-<<<<<<< HEAD
+import liquibase.database.core.OracleDatabase;
+import liquibase.database.jvm.JdbcConnection;
 import liquibase.database.core.MariaDBDatabase;
 import liquibase.database.core.MySQLDatabase;
-=======
-import liquibase.database.core.OracleDatabase;
-import liquibase.database.jvm.JdbcConnection;
->>>>>>> fd1c7e1f
 import liquibase.diff.compare.DatabaseObjectComparatorFactory;
 import liquibase.exception.DatabaseException;
 import liquibase.snapshot.CachedRow;
@@ -177,20 +174,14 @@
                 foreignKey.addPrimaryKeyColumn(pkColumn);
                 //todo foreignKey.setKeySeq(importedKeyMetadataResultSet.getInt("KEY_SEQ"));
 
-<<<<<<< HEAD
-                ForeignKeyConstraintType updateRule = convertToForeignKeyConstraintType(
+                // DB2 on z/OS doesn't support ON UPDATE
+                if (!(database instanceof Db2zDatabase)) {
+                    ForeignKeyConstraintType updateRule = convertToForeignKeyConstraintType(
                         row.getInt(METADATA_UPDATE_RULE), database);
-                foreignKey.setUpdateRule(updateRule);
+                    foreignKey.setUpdateRule(updateRule);
+                }
                 ForeignKeyConstraintType deleteRule = convertToForeignKeyConstraintType(
                         row.getInt(METADATA_DELETE_RULE), database);
-=======
-                // DB2 on z/OS doesn't support ON UPDATE
-                if (!(database instanceof Db2zDatabase)) {
-                    ForeignKeyConstraintType updateRule = convertToForeignKeyConstraintType(row.getInt("UPDATE_RULE"), database);
-                    foreignKey.setUpdateRule(updateRule);
-                }
-                ForeignKeyConstraintType deleteRule = convertToForeignKeyConstraintType(row.getInt("DELETE_RULE"), database);
->>>>>>> fd1c7e1f
                 foreignKey.setDeleteRule(deleteRule);
 
                 short deferrability;
@@ -201,7 +192,7 @@
                     deferrability = DatabaseMetaData.importedKeyNotDeferrable;
                 else
                     deferrability = row.getShort(METADATA_DEFERRABILITY);
-                
+
                 // Hsqldb doesn't handle setting this property correctly, it sets it to 0.
                 // it should be set to DatabaseMetaData.importedKeyNotDeferrable(7)
                 if ((deferrability == 0) || (deferrability == DatabaseMetaData.importedKeyNotDeferrable)) {
