--- conflicted
+++ resolved
@@ -73,10 +73,6 @@
         }
     }
 
-<<<<<<< HEAD
-    protected List<CachedRow> listConstraints(Table table, DatabaseSnapshot snapshot, Schema schema) throws DatabaseException, SQLException {
-        return ((JdbcDatabaseSnapshot) snapshot).getMetaData().getUniqueConstraints(schema.getCatalogName(), schema.getName(), table.getName());
-=======
     protected List<Map> listConstraints(Table table, Database database, Schema schema) throws DatabaseException {
         String sql = null;
         if (database instanceof MySQLDatabase || database instanceof PostgresDatabase|| database instanceof HsqlDatabase) {
@@ -134,7 +130,6 @@
         }
 
         return ExecutorService.getInstance().getExecutor(database).queryForList(new RawSqlStatement(sql));
->>>>>>> eb5b24ef
     }
 
     protected List<Map> listColumns(UniqueConstraint example, Database database) throws DatabaseException {
