package liquibase.snapshot.jvm;

import liquibase.database.AbstractJdbcDatabase;
import liquibase.database.Database;
import liquibase.database.jvm.JdbcConnection;
import liquibase.exception.DatabaseException;
import liquibase.exception.UnexpectedLiquibaseException;
import liquibase.executor.ExecutorService;
import liquibase.logging.LogFactory;
import liquibase.snapshot.*;
import liquibase.statement.DatabaseFunction;
import liquibase.statement.core.RawSqlStatement;
import liquibase.structure.DatabaseObject;
import liquibase.structure.core.*;
import liquibase.util.SqlUtil;
import liquibase.util.StringUtils;

import java.sql.*;
import java.util.List;

public class ColumnSnapshotGenerator extends JdbcSnapshotGenerator {

    private static final String LIQUIBASE_COMPLETE = "liquibase-complete";

    public ColumnSnapshotGenerator() {
        super(Column.class, new Class[]{Table.class, View.class});
    }

    @Override
    protected DatabaseObject snapshotObject(DatabaseObject example, DatabaseSnapshot snapshot) throws DatabaseException, InvalidExampleException {
        Database database = snapshot.getDatabase();
        Relation relation = ((Column) example).getRelation();
        if (((Column) example).getComputed() != null && ((Column) example).getComputed()) {
            return example;
        }
        Schema schema = relation.getSchema();

        List<CachedRow> columnMetadataRs = null;
        try {

<<<<<<< HEAD
            JdbcDatabaseSnapshot.CachingDatabaseMetaData databaseMetaData = ((JdbcDatabaseSnapshot) snapshot).getMetaData();

            columnMetadataRs = databaseMetaData.getColumns(((AbstractJdbcDatabase) database).getJdbcCatalogName(schema), ((AbstractJdbcDatabase) database).getJdbcSchemaName(schema), relation.getName(), example.getName());

            if (columnMetadataRs.size() > 0) {
                CachedRow data = columnMetadataRs.get(0);
                Column column = readColumn(data, relation, database);

//todo: action refactoring                if (column != null && database instanceof MSSQLDatabase && database.getDatabaseMajorVersion() >= 8) {
//                    String sql;
//                    if (database.getDatabaseMajorVersion() >= 9) {
//                        // SQL Server 2005 or later
//                        // https://technet.microsoft.com/en-us/library/ms177541.aspx
//                        sql =
//                                "SELECT CAST([ep].[value] AS [nvarchar](MAX)) AS [REMARKS] " +
//                                "FROM [sys].[extended_properties] AS [ep] " +
//                                "WHERE [ep].[class] = 1 " +
//                                "AND [ep].[major_id] = OBJECT_ID(N'" + database.escapeStringForDatabase(database.escapeTableName(schema.getCatalogName(), schema.getName(), relation.getName())) + "') " +
//                                "AND [ep].[minor_id] = COLUMNPROPERTY([ep].[major_id], N'" + database.escapeStringForDatabase(column.getName()) + "', 'ColumnId') " +
//                                "AND [ep].[name] = 'MS_Description'";
//                    } else {
//                        // SQL Server 2000
//                        // https://technet.microsoft.com/en-us/library/aa224810%28v=sql.80%29.aspx
//                        sql =
//                                "SELECT CAST([p].[value] AS [ntext]) AS [REMARKS] " +
//                                "FROM [dbo].[sysproperties] AS [p] " +
//                                "WHERE [p].[id] = OBJECT_ID(N'" + database.escapeStringForDatabase(database.escapeTableName(schema.getCatalogName(), schema.getName(), relation.getName())) + "') " +
//                                "AND [p].[smallid] = COLUMNPROPERTY([p].[id], N'" + database.escapeStringForDatabase(column.getName()) + "', 'ColumnId') " +
//                                "AND [p].[type] = 4 " +
//                                "AND [p].[name] = 'MS_Description'";
//                    }
//
//                    List<String> remarks = ExecutorService.getInstance().getExecutor(snapshot.getDatabase()).queryForList(new RawSqlStatement(sql), String.class);
//                    if (remarks != null && remarks.size() > 0) {
//                        column.setRemarks(StringUtils.trimToNull(remarks.iterator().next()));
//                    }
//                }
=======
            Column column = null;

            if (example.getAttribute(LIQUIBASE_COMPLETE, false)) {
                column = (Column) example;
                example.setAttribute(LIQUIBASE_COMPLETE, null);
            } else {
                JdbcDatabaseSnapshot.CachingDatabaseMetaData databaseMetaData = ((JdbcDatabaseSnapshot) snapshot).getMetaData();

                columnMetadataRs = databaseMetaData.getColumns(((AbstractJdbcDatabase) database).getJdbcCatalogName(schema), ((AbstractJdbcDatabase) database).getJdbcSchemaName(schema), relation.getName(), example.getName());

                if (columnMetadataRs.size() > 0) {
                    CachedRow data = columnMetadataRs.get(0);
                    column = readColumn(data, relation, database);
                }
            }
            if (column != null && database instanceof MSSQLDatabase && database.getDatabaseMajorVersion() >= 8) {
                String sql;
                if (database.getDatabaseMajorVersion() >= 9) {
                    // SQL Server 2005 or later
                    // https://technet.microsoft.com/en-us/library/ms177541.aspx
                    sql =
                            "SELECT CAST([ep].[value] AS [nvarchar](MAX)) AS [REMARKS] " +
                                    "FROM [sys].[extended_properties] AS [ep] " +
                                    "WHERE [ep].[class] = 1 " +
                                    "AND [ep].[major_id] = OBJECT_ID(N'" + database.escapeStringForDatabase(database.escapeTableName(schema.getCatalogName(), schema.getName(), relation.getName())) + "') " +
                                    "AND [ep].[minor_id] = COLUMNPROPERTY([ep].[major_id], N'" + database.escapeStringForDatabase(column.getName()) + "', 'ColumnId') " +
                                    "AND [ep].[name] = 'MS_Description'";
                } else {
                    // SQL Server 2000
                    // https://technet.microsoft.com/en-us/library/aa224810%28v=sql.80%29.aspx
                    sql =
                            "SELECT CAST([p].[value] AS [ntext]) AS [REMARKS] " +
                                    "FROM [dbo].[sysproperties] AS [p] " +
                                    "WHERE [p].[id] = OBJECT_ID(N'" + database.escapeStringForDatabase(database.escapeTableName(schema.getCatalogName(), schema.getName(), relation.getName())) + "') " +
                                    "AND [p].[smallid] = COLUMNPROPERTY([p].[id], N'" + database.escapeStringForDatabase(column.getName()) + "', 'ColumnId') " +
                                    "AND [p].[type] = 4 " +
                                    "AND [p].[name] = 'MS_Description'";
                }
>>>>>>> 71024033

                List<String> remarks = ExecutorService.getInstance().getExecutor(snapshot.getDatabase()).queryForList(new RawSqlStatement(sql), String.class);
                if (remarks != null && remarks.size() > 0) {
                    column.setRemarks(StringUtils.trimToNull(remarks.iterator().next()));
                }
            }
            return column;
        } catch (Exception e) {
            throw new DatabaseException(e);
        }
    }

    @Override
    protected void addTo(DatabaseObject foundObject, DatabaseSnapshot snapshot) throws DatabaseException, InvalidExampleException {
        if (!snapshot.getSnapshotControl().shouldInclude(Column.class)) {
            return;
        }
        if (foundObject instanceof Relation) {
            Database database = snapshot.getDatabase();
            Relation relation = (Relation) foundObject;
            List<CachedRow> allColumnsMetadataRs = null;
            try {

                JdbcDatabaseSnapshot.CachingDatabaseMetaData databaseMetaData = ((JdbcDatabaseSnapshot) snapshot).getMetaData();

                Schema schema;

                schema = relation.getSchema();
                allColumnsMetadataRs = databaseMetaData.getColumns(((AbstractJdbcDatabase) database).getJdbcCatalogName(schema), ((AbstractJdbcDatabase) database).getJdbcSchemaName(schema), relation.getName(), null);

                for (CachedRow row : allColumnsMetadataRs) {
                    Column column = readColumn(row, relation, database);
                    column.setAttribute(LIQUIBASE_COMPLETE, true);
                    relation.getColumns().add(column);
                }
            } catch (Exception e) {
                throw new DatabaseException(e);
            }
        }

    }

    protected Column readColumn(CachedRow columnMetadataResultSet, Relation table, Database database) throws SQLException, DatabaseException {
        String rawTableName = (String) columnMetadataResultSet.get("TABLE_NAME");
        String rawColumnName = (String) columnMetadataResultSet.get("COLUMN_NAME");
        String rawSchemaName = StringUtils.trimToNull((String) columnMetadataResultSet.get("TABLE_SCHEM"));
        String rawCatalogName = StringUtils.trimToNull((String) columnMetadataResultSet.get("TABLE_CAT"));
        String remarks = StringUtils.trimToNull((String) columnMetadataResultSet.get("REMARKS"));
        if (remarks != null) {
            remarks = remarks.replace("''", "'"); //come back escaped sometimes
        }


        Column column = new Column();
        column.setName(StringUtils.trimToNull(rawColumnName));
        column.setRelation(table);
        column.setRemarks(remarks);

//todo: action refactoring        if (database instanceof OracleDatabase) {
//            String nullable = columnMetadataResultSet.getString("NULLABLE");
//            if (nullable.equals("Y")) {
//                column.setNullable(true);
//            } else {
//                column.setNullable(false);
//            }
//        } else {
            int nullable = columnMetadataResultSet.getInt("NULLABLE");
            if (nullable == DatabaseMetaData.columnNoNulls) {
                column.setNullable(false);
            } else if (nullable == DatabaseMetaData.columnNullable) {
                column.setNullable(true);
            } else if (nullable == DatabaseMetaData.columnNullableUnknown) {
                LogFactory.getLogger().info("Unknown nullable state for column " + column.toString() + ". Assuming nullable");
                column.setNullable(true);
            }
//        }

        if (database.supportsAutoIncrement()) {
            if (table instanceof Table) {
                if (columnMetadataResultSet.containsColumn("IS_AUTOINCREMENT")) {
                    String isAutoincrement = (String) columnMetadataResultSet.get("IS_AUTOINCREMENT");
                    isAutoincrement = StringUtils.trimToNull(isAutoincrement);
                    if (isAutoincrement == null) {
                        column.setAutoIncrementInformation(null);
                    } else if (isAutoincrement.equals("YES")) {
                        column.setAutoIncrementInformation(new Column.AutoIncrementInformation());
                    } else if (isAutoincrement.equals("NO")) {
                        column.setAutoIncrementInformation(null);
                    } else if (isAutoincrement.equals("")) {
                        LogFactory.getLogger().info("Unknown auto increment state for column " + column.toString() + ". Assuming not auto increment");
                        column.setAutoIncrementInformation(null);
                    } else {
                        throw new UnexpectedLiquibaseException("Unknown is_autoincrement value: '" + isAutoincrement + "'");
                    }
                } else {
                    //probably older version of java, need to select from the column to find out if it is auto-increment
                    String selectStatement;
                    if (database.getDatabaseProductName().startsWith("DB2 UDB for AS/400")) {
                        selectStatement = "select " + database.escapeColumnName(rawCatalogName, rawSchemaName, rawTableName, rawColumnName) + " from " + rawSchemaName + "." + rawTableName + " where 0=1";
                        LogFactory.getLogger().debug("rawCatalogName : <" + rawCatalogName + ">");
                        LogFactory.getLogger().debug("rawSchemaName : <" + rawSchemaName + ">");
                        LogFactory.getLogger().debug("rawTableName : <" + rawTableName + ">");
                        LogFactory.getLogger().debug("raw selectStatement : <" + selectStatement + ">");


                    } else {
                        selectStatement = "select " + database.escapeColumnName(rawCatalogName, rawSchemaName, rawTableName, rawColumnName) + " from " + database.escapeTableName(rawCatalogName, rawSchemaName, rawTableName) + " where 0=1";
                    }
                    LogFactory.getLogger().debug("Checking " + rawTableName + "." + rawCatalogName + " for auto-increment with SQL: '" + selectStatement + "'");
                    Connection underlyingConnection = ((JdbcConnection) database.getConnection()).getUnderlyingConnection();
                    Statement statement = null;
                    ResultSet columnSelectRS = null;

                    try {
                        statement = underlyingConnection.createStatement();
                        columnSelectRS = statement.executeQuery(selectStatement);
                        if (columnSelectRS.getMetaData().isAutoIncrement(1)) {
                            column.setAutoIncrementInformation(new Column.AutoIncrementInformation());
                        } else {
                            column.setAutoIncrementInformation(null);
                        }
                    } finally {
                        try {
                            if (statement != null) {
                                statement.close();
                            }
                        } catch (SQLException ignore) {
                        }
                        if (columnSelectRS != null) {
                            columnSelectRS.close();
                        }
                    }
                }
            }
        }

        DataType type = readDataType(columnMetadataResultSet, column, database);
        column.setType(type);

        column.setDefaultValue(readDefaultValue(columnMetadataResultSet, column, database));

        return column;
    }

    protected DataType readDataType(CachedRow columnMetadataResultSet, Column column, Database database) throws SQLException {

//todo: action refactoring        if (database instanceof OracleDatabase) {
//            String dataType = columnMetadataResultSet.getString("DATA_TYPE");
//            dataType = dataType.replace("VARCHAR2", "VARCHAR");
//            dataType = dataType.replace("NVARCHAR2", "NVARCHAR");
//
//            DataType type = new DataType(dataType);
////            type.setDataTypeId(dataType);
//            if (dataType.equalsIgnoreCase("NUMBER")) {
//                type.setColumnSize(columnMetadataResultSet.getInt("DATA_PRECISION"));
////                if (type.getColumnSize() == null) {
////                    type.setColumnSize(38);
////                }
//                type.setDecimalDigits(columnMetadataResultSet.getInt("DATA_SCALE"));
////                if (type.getDecimalDigits() == null) {
////                    type.setDecimalDigits(0);
////                }
////            type.setRadix(10);
//            } else {
//                type.setColumnSize(columnMetadataResultSet.getInt("DATA_LENGTH"));
//
//        if (dataType.equalsIgnoreCase("NCLOB") || dataType.equalsIgnoreCase("BLOB") || dataType.equalsIgnoreCase("CLOB")) {
//            type.setColumnSize(null);
//        } else if (dataType.equalsIgnoreCase("NVARCHAR") || dataType.equalsIgnoreCase("NCHAR")) {
//            type.setColumnSize(columnMetadataResultSet.getInt("CHAR_LENGTH"));
//            type.setColumnSizeUnit(DataType.ColumnSizeUnit.CHAR);
//        } else {
//            String charUsed = columnMetadataResultSet.getString("CHAR_USED");
//            DataType.ColumnSizeUnit unit = null;
//            if ("C".equals(charUsed)) {
//                unit = DataType.ColumnSizeUnit.CHAR;
//                type.setColumnSize(columnMetadataResultSet.getInt("CHAR_LENGTH"));
//            }
//            type.setColumnSizeUnit(unit);
//        }
        //                }
//            }
//
//
//            return type;
//        }

//            return type;
//        }

        String columnTypeName = (String) columnMetadataResultSet.get("TYPE_NAME");

<<<<<<< HEAD
//todo: action refactoring        if (database instanceof FirebirdDatabase) {
//            if (columnTypeName.equals("BLOB SUB_TYPE 0")) {
//                columnTypeName = "BLOB";
//            }
//            if (columnTypeName.equals("BLOB SUB_TYPE 1")) {
//                columnTypeName = "CLOB";
//            }
//        }
//
//        if (database instanceof MySQLDatabase && (columnTypeName.equalsIgnoreCase("ENUM") || columnTypeName.equalsIgnoreCase("SET"))) {
//            try {
//                String boilerLength;
//                if (columnTypeName.equalsIgnoreCase("ENUM"))
//                    boilerLength = "7";
//                else // SET
//                    boilerLength = "6";
//                List<String> enumValues = ExecutorService.getInstance().getExecutor(database).queryForList(new RawSqlStatement("SELECT DISTINCT SUBSTRING_INDEX(SUBSTRING_INDEX(SUBSTRING(COLUMN_TYPE, " + boilerLength + ", LENGTH(COLUMN_TYPE) - " + boilerLength + " - 1 ), \"','\", 1 + units.i + tens.i * 10) , \"','\", -1)\n" +
//                        "FROM INFORMATION_SCHEMA.COLUMNS\n" +
//                        "CROSS JOIN (SELECT 0 AS i UNION SELECT 1 UNION SELECT 2 UNION SELECT 3 UNION SELECT 4 UNION SELECT 5 UNION SELECT 6 UNION SELECT 7 UNION SELECT 8 UNION SELECT 9) units\n" +
//                        "CROSS JOIN (SELECT 0 AS i UNION SELECT 1 UNION SELECT 2 UNION SELECT 3 UNION SELECT 4 UNION SELECT 5 UNION SELECT 6 UNION SELECT 7 UNION SELECT 8 UNION SELECT 9) tens\n" +
//                        "WHERE TABLE_NAME = '"+column.getRelation().getName()+"' \n" +
//                        "AND COLUMN_NAME = '"+column.getName()+"'"), String.class);
//                String enumClause = "";
//                for (String enumValue : enumValues) {
//                    enumClause += "'"+enumValue+"', ";
//                }
//                enumClause = enumClause.replaceFirst(", $", "");
//                return new DataType(columnTypeName + "("+enumClause+")");
//            } catch (DatabaseException e) {
//                LogFactory.getLogger().warning("Error fetching enum values", e);
//            }
//        }
=======
        if (database instanceof FirebirdDatabase) {
            if (columnTypeName.equals("BLOB SUB_TYPE 0")) {
                columnTypeName = "BLOB";
            }
            if (columnTypeName.equals("BLOB SUB_TYPE 1")) {
                columnTypeName = "CLOB";
            }
        }

        if (database instanceof MySQLDatabase && (columnTypeName.equalsIgnoreCase("ENUM") || columnTypeName.equalsIgnoreCase("SET"))) {
            try {
                String boilerLength;
                if (columnTypeName.equalsIgnoreCase("ENUM"))
                    boilerLength = "7";
                else // SET
                    boilerLength = "6";
                List<String> enumValues = ExecutorService.getInstance().getExecutor(database).queryForList(new RawSqlStatement("SELECT DISTINCT SUBSTRING_INDEX(SUBSTRING_INDEX(SUBSTRING(COLUMN_TYPE, " + boilerLength + ", LENGTH(COLUMN_TYPE) - " + boilerLength + " - 1 ), \"','\", 1 + units.i + tens.i * 10) , \"','\", -1)\n" +
                        "FROM INFORMATION_SCHEMA.COLUMNS\n" +
                        "CROSS JOIN (SELECT 0 AS i UNION SELECT 1 UNION SELECT 2 UNION SELECT 3 UNION SELECT 4 UNION SELECT 5 UNION SELECT 6 UNION SELECT 7 UNION SELECT 8 UNION SELECT 9) units\n" +
                        "CROSS JOIN (SELECT 0 AS i UNION SELECT 1 UNION SELECT 2 UNION SELECT 3 UNION SELECT 4 UNION SELECT 5 UNION SELECT 6 UNION SELECT 7 UNION SELECT 8 UNION SELECT 9) tens\n" +
                        "WHERE TABLE_NAME = '" + column.getRelation().getName() + "' \n" +
                        "AND COLUMN_NAME = '" + column.getName() + "'"), String.class);
                String enumClause = "";
                for (String enumValue : enumValues) {
                    enumClause += "'" + enumValue + "', ";
                }
                enumClause = enumClause.replaceFirst(", $", "");
                return new DataType(columnTypeName + "(" + enumClause + ")");
            } catch (DatabaseException e) {
                LogFactory.getLogger().warning("Error fetching enum values", e);
            }
        }
>>>>>>> 71024033
        DataType.ColumnSizeUnit columnSizeUnit = DataType.ColumnSizeUnit.BYTE;

        int dataType = columnMetadataResultSet.getInt("DATA_TYPE");
        Integer columnSize = null;
        Integer decimalDigits = null;
        if (!database.dataTypeIsNotModifiable(columnTypeName)) { // don't set size for types like int4, int8 etc
            columnSize = columnMetadataResultSet.getInt("COLUMN_SIZE");
            decimalDigits = columnMetadataResultSet.getInt("DECIMAL_DIGITS");
            if (decimalDigits != null && decimalDigits.equals(0)) {
                decimalDigits = null;
            }
        }

        Integer radix = columnMetadataResultSet.getInt("NUM_PREC_RADIX");

        Integer characterOctetLength = columnMetadataResultSet.getInt("CHAR_OCTET_LENGTH");

//todo: action refactoring        if (database instanceof DB2Database) {
//            String typeName = columnMetadataResultSet.getString("TYPE_NAME");
//            if (typeName.equalsIgnoreCase("DBCLOB") || typeName.equalsIgnoreCase("GRAPHIC") || typeName.equalsIgnoreCase("VARGRAPHIC")) {
//                if (columnSize != null) {
//                    columnSize = columnSize / 2; //Stored as double length chars
//                }
//            }
//        }


        DataType type = new DataType(columnTypeName);
        type.setDataTypeId(dataType);
        type.setColumnSize(columnSize);
        type.setDecimalDigits(decimalDigits);
        type.setRadix(radix);
        type.setCharacterOctetLength(characterOctetLength);
        type.setColumnSizeUnit(columnSizeUnit);

        return type;
    }

    protected Object readDefaultValue(CachedRow columnMetadataResultSet, Column columnInfo, Database database) throws SQLException, DatabaseException {
<<<<<<< HEAD
//todo: action refactoring        if (database instanceof MSSQLDatabase) {
//            Object defaultValue = columnMetadataResultSet.get("COLUMN_DEF");
//
//            if (defaultValue != null && defaultValue instanceof String) {
//                if (defaultValue.equals("(NULL)")) {
//                    columnMetadataResultSet.set("COLUMN_DEF", null);
//                }
//            }
//        }
//
//        if (database instanceof OracleDatabase) {
//            if (columnMetadataResultSet.get("COLUMN_DEF") == null) {
//                columnMetadataResultSet.set("COLUMN_DEF", columnMetadataResultSet.get("DATA_DEFAULT"));
//
//                if (columnMetadataResultSet.get("COLUMN_DEF") != null && ((String) columnMetadataResultSet.get("COLUMN_DEF")).equalsIgnoreCase("NULL")) {
//                    columnMetadataResultSet.set("COLUMN_DEF", null);
//                }
//
//                Object columnDef = columnMetadataResultSet.get("COLUMN_DEF");
//                if (columnInfo.getType().getTypeName().equalsIgnoreCase("CHAR") && columnDef instanceof String && !((String) columnDef).startsWith("'") && !((String) columnDef).endsWith("'")) {
//                    return new DatabaseFunction((String) columnDef);
//                }
//
//                if (columnMetadataResultSet.get("VIRTUAL_COLUMN").equals("YES")) {
//                    Object column_def = columnMetadataResultSet.get("COLUMN_DEF");
//                    if (column_def != null && !column_def.equals("null")) {
//                        columnMetadataResultSet.set("COLUMN_DEF", "GENERATED ALWAYS AS ("+ column_def +")");
//                    }
//                }
//            }
//
//        }
=======
        if (database instanceof MSSQLDatabase) {
            Object defaultValue = columnMetadataResultSet.get("COLUMN_DEF");

            if (defaultValue != null && defaultValue instanceof String) {
                if (defaultValue.equals("(NULL)")) {
                    columnMetadataResultSet.set("COLUMN_DEF", null);
                }
            }
        }

        if (database instanceof OracleDatabase) {
            if (columnMetadataResultSet.get("COLUMN_DEF") == null) {
                columnMetadataResultSet.set("COLUMN_DEF", columnMetadataResultSet.get("DATA_DEFAULT"));

                if (columnMetadataResultSet.get("COLUMN_DEF") != null && ((String) columnMetadataResultSet.get("COLUMN_DEF")).equalsIgnoreCase("NULL")) {
                    columnMetadataResultSet.set("COLUMN_DEF", null);
                }

                Object columnDef = columnMetadataResultSet.get("COLUMN_DEF");
                if (columnInfo.getType().getTypeName().equalsIgnoreCase("CHAR") && columnDef instanceof String && !((String) columnDef).startsWith("'") && !((String) columnDef).endsWith("'")) {
                    return new DatabaseFunction((String) columnDef);
                }

                if (columnMetadataResultSet.get("VIRTUAL_COLUMN").equals("YES")) {
                    Object column_def = columnMetadataResultSet.get("COLUMN_DEF");
                    if (column_def != null && !column_def.equals("null")) {
                        columnMetadataResultSet.set("COLUMN_DEF", "GENERATED ALWAYS AS (" + column_def + ")");
                    }
                }
            }

        }
>>>>>>> 71024033

        return SqlUtil.parseValue(database, columnMetadataResultSet.get("COLUMN_DEF"), columnInfo.getType());
    }

    //START CODE FROM SQLITEDatabaseSnapshotGenerator

////    @Override
////    protected void readColumns(DatabaseSnapshot snapshot, String schema, DatabaseMetaData databaseMetaData) throws SQLException, DatabaseException {
////        Database database = snapshot.getDatabase();
////        updateListeners("Reading columns for " + database.toString() + " ...");
////
////        if (database instanceof SQLiteDatabase) {
////            // ...work around for SQLite
////            for (Table cur_table : snapshot.getTables()) {
////                Statement selectStatement = null;
////                ResultSet rs = null;
////                try {
////                    selectStatement = ((JdbcConnection) database.getConnection()).getUnderlyingConnection().createStatement();
////                    rs = databaseMetaData.getColumns(database.convertRequestedSchemaToCatalog(schema), database.convertRequestedSchemaToSchema(schema), cur_table.getName(), null);
////                    if (rs == null) {
////                        rs = databaseMetaData.getColumns(database.convertRequestedSchemaToCatalog(schema), database.convertRequestedSchemaToSchema(schema), cur_table.getName(), null);
////                    }
////                    while ((rs != null) && rs.next()) {
////                        readColumnInfo(snapshot, schema, rs);
////                    }
////                } finally {
////                    if (rs != null) {
////                        try {
////                            rs.close();
////                        } catch (SQLException ignored) {
////                        }
////                    }
////                    if (selectStatement != null) {
////                        selectStatement.close();
////                    }
////                }
////            }
////        } else {
////            // ...if it is no SQLite database
////            Statement selectStatement = null;
////            ResultSet rs = null;
////            try {
////                selectStatement = ((JdbcConnection) database.getConnection()).getUnderlyingConnection().createStatement();
////                rs = databaseMetaData.getColumns(database.convertRequestedSchemaToCatalog(schema), database.convertRequestedSchemaToSchema(schema), null, null);
////                while (rs.next()) {
////                    readColumnInfo(snapshot, schema, rs);
////                }
////            } finally {
////                if (rs != null) {
////                    try {
////                        rs.close();
////                    } catch (SQLException ignored) {
////                    }
////                }
////                if (selectStatement != null) {
////                    selectStatement.close();
////                }
////            }
////        }
////    }
//
////    private Column readColumnInfo(DatabaseSnapshot snapshot, String schema, ResultSet rs) throws SQLException, DatabaseException {
////        Database database = snapshot.getDatabase();
////        Column columnInfo = new Column();
////
////        String tableName = rs.getString("TABLE_NAME");
////        String columnName = rs.getString("COLUMN_NAME");
////        String schemaName = rs.getString("TABLE_SCHEM");
////        String catalogName = rs.getString("TABLE_CAT");
////
////        String upperCaseTableName = tableName.toUpperCase(Locale.ENGLISH);
////
////        if (database.isSystemTable(catalogName, schemaName, upperCaseTableName) ||
////                database.isLiquibaseTable(upperCaseTableName)) {
////            return null;
////        }
////
////        Table table = snapshot.getTable(tableName);
////        if (table == null) {
////            View view = snapshot.getView(tableName);
////            if (view == null) {
////                LogFactory.getLogger().debug("Could not find table or view " + tableName + " for column " + columnName);
////                return null;
////            } else {
////                columnInfo.setView(view);
////                view.getColumns().add(columnInfo);
////            }
////        } else {
////            columnInfo.setTable(table);
////            table.getColumns().add(columnInfo);
////        }
////
////        columnInfo.setName(columnName);
////        columnInfo.setDataType(rs.getInt("DATA_TYPE"));
////        columnInfo.setColumnSize(rs.getInt("COLUMN_SIZE"));
////        columnInfo.setDecimalDigits(rs.getInt("DECIMAL_POINTS"));
////        Object defaultValue = rs.getObject("COLUMN_DEF");
//////        try {
////            //todo columnInfo.setDefaultValue(TypeConverterFactory.getInstance().findTypeConverter(database).convertDatabaseValueToObject(defaultValue, columnInfo.getDataType(), columnInfo.getColumnSize(), columnInfo.getDecimalDigits(), database));
//////        } catch (ParseException e) {
//////            throw new DatabaseException(e);
//////        }
////
////        int nullable = rs.getInt("NULLABLE");
////        if (nullable == DatabaseMetaData.columnNoNulls) {
////            columnInfo.setNullable(false);
////        } else if (nullable == DatabaseMetaData.columnNullable) {
////            columnInfo.setNullable(true);
////        }
////
////        columnInfo.setPrimaryKey(snapshot.isPrimaryKey(columnInfo));
////        columnInfo.setAutoIncrement(isColumnAutoIncrement(database, schema, tableName, columnName));
////        String typeName = rs.getString("TYPE_NAME");
////        if (columnInfo.isAutoIncrement()) {
////            typeName += "{autoIncrement:true}";
////        }
////        columnInfo.setType(DataTypeFactory.getInstance().parse(typeName));
////
////        return columnInfo;
////    }
    //END CODE FROM SQLiteDatabaseSnapshotGenerator


    //method was from DerbyDatabaseSnapshotGenerator
//    @Override
//    protected Object readDefaultValue(Map<String, Object> columnMetadataResultSet, Column columnInfo, Database database) throws SQLException, DatabaseException {
//        Object val = columnMetadataResultSet.get("COLUMN_DEF");
//
//        if (val instanceof String && "GENERATED_BY_DEFAULT".equals(val)) {
//            return null;
//        }
//        return super.readDefaultValue(columnMetadataResultSet, columnInfo, database);
//    }


    //START CODE FROM MysqlDatabaseSnapshotGenerator


    //    @Override
//    protected Object readDefaultValue(Column columnInfo, ResultSet rs, Database database) throws SQLException, DatabaseException {
//            try {
//                Object tmpDefaultValue = columnInfo.getType().toLiquibaseType().sqlToObject(tableSchema.get(columnName).get(1), database);
//                // this just makes explicit the following implicit behavior defined in the mysql docs:
//                // "If an ENUM column is declared to permit NULL, the NULL value is a legal value for
//                // the column, and the default value is NULL. If an ENUM column is declared NOT NULL,
//                // its default value is the first element of the list of permitted values."
//                if (tmpDefaultValue == null && columnInfo.isNullable()) {
//                    columnInfo.setDefaultValue("NULL");
//                }
//                // column is NOT NULL, and this causes no "DEFAULT VALUE XXX" to be generated at all. per
//                // the above from MySQL docs, this will cause the first value in the enumeration to be the
//                // default.
//                else if (tmpDefaultValue == null) {
//                    columnInfo.setDefaultValue(null);
//                } else {
//                    columnInfo.setDefaultValue("'" + database.escapeStringForDatabase(tmpDefaultValue) + "'");
//                }
//            } catch (ParseException e) {
//                throw new DatabaseException(e);
//            }
//
//            // TEXT and BLOB column types always have null as default value
//        } else if (columnTypeName.toLowerCase().equals("text") || columnTypeName.toLowerCase().equals("blob")) {
//            columnInfo.setType(new DatabaseDataType(columnTypeName));
//            columnInfo.setDefaultValue(null);
//
//            // Parsing TIMESTAMP database.convertDatabaseValueToObject() produces incorrect results
//            // eg. for default value 0000-00-00 00:00:00 we have 0002-11-30T00:00:00.0 as parsing result
//        } else if (columnTypeName.toLowerCase().equals("timestamp") && !"CURRENT_TIMESTAMP".equals(tableSchema.get(columnName).get(1))) {
//            columnInfo.setType(new DatabaseDataType(columnTypeName));
//            columnInfo.setDefaultValue(tableSchema.get(columnName).get(1));
//        } else {
//            super.readDefaultValue(columnInfo, rs, database);
//        }
//
//    }

//    @Override
//    protected DatabaseDataType readDataType(ResultSet rs, Database database) throws SQLException {
//    	String columnTypeName = rs.getString("TYPE_NAME");
//        String columnName     = rs.getString("COLUMN_NAME");
//        String tableName      = rs.getString("TABLE_NAME");
//        String schemaName     = rs.getString("TABLE_CAT");
//
//        Map<String, List<String>> tableSchema = new HashMap<String, List<String>>();
//
//        if (!schemaCache.containsKey(tableName)) {
//
//            Statement selectStatement = null;
//            ResultSet rsColumnType = null;
//            try {
//                selectStatement = ((JdbcConnection) database.getConnection()).getUnderlyingConnection().createStatement();
//                rsColumnType = selectStatement.executeQuery("DESC "+database.escapeTableName(schemaName, tableName));
//
//                while(rsColumnType.next()) {
//                    List<String> colSchema = new ArrayList<String>();
//                    colSchema.add(rsColumnType.getString("Type"));
//                    colSchema.add(rsColumnType.getString("Default"));
//                    tableSchema.put(rsColumnType.getString("Field"), colSchema);
//                }
//            } finally {
//                if (rsColumnType != null) {
//                    try {
//                        rsColumnType.close();
//                    } catch (SQLException ignore) { }
//                }
//                if (selectStatement != null) {
//                    try {
//                        selectStatement.close();
//                    } catch (SQLException ignore) { }
//                }
//            }
//
//
//            schemaCache.put(tableName, tableSchema);
//
//        }
//
//        tableSchema = schemaCache.get(tableName);
//
//        // Parse ENUM and SET column types correctly
//        if (columnTypeName.toLowerCase().startsWith("enum") || columnTypeName.toLowerCase().startsWith("set")) {
//
//            DatabaseDataType dataType = new DatabaseDataType(tableSchema.get(columnName).get(0));
//        	try {
//                Object tmpDefaultValue = dataType.toLiquibaseType().sqlToObject(tableSchema.get(columnName).get(1), database);
//                // this just makes explicit the following implicit behavior defined in the mysql docs:
//                // "If an ENUM column is declared to permit NULL, the NULL value is a legal value for
//                // the column, and the default value is NULL. If an ENUM column is declared NOT NULL,
//                // its default value is the first element of the list of permitted values."
//                if (tmpDefaultValue == null && columnInfo.isNullable()) {
//                    columnInfo.setDefaultValue("NULL");
//                }
//                // column is NOT NULL, and this causes no "DEFAULT VALUE XXX" to be generated at all. per
//                // the above from MySQL docs, this will cause the first value in the enumeration to be the
//                // default.
//                else if (tmpDefaultValue == null) {
//                    columnInfo.setDefaultValue(null);
//                } else {
//                    columnInfo.setDefaultValue("'" + database.escapeStringForDatabase(tmpDefaultValue) + "'");
//                }
//        	} catch (ParseException e) {
//        		throw new DatabaseException(e);
//        	}
//
//        // TEXT and BLOB column types always have null as default value
//        } else if (columnTypeName.toLowerCase().equals("text") || columnTypeName.toLowerCase().equals("blob")) {
//        	columnInfo.setType(new DatabaseDataType(columnTypeName));
//        	columnInfo.setDefaultValue(null);
//
//        // Parsing TIMESTAMP database.convertDatabaseValueToObject() produces incorrect results
//        // eg. for default value 0000-00-00 00:00:00 we have 0002-11-30T00:00:00.0 as parsing result
//        } else if (columnTypeName.toLowerCase().equals("timestamp") && !"CURRENT_TIMESTAMP".equals(tableSchema.get(columnName).get(1))) {
//        	columnInfo.setType(new DatabaseDataType(columnTypeName));
//        	columnInfo.setDefaultValue(tableSchema.get(columnName).get(1));
//        } else {
//        	super.readDefaultValue(columnInfo, rs, database);
//        }
//    }


//    @Override
//    protected ForeignKeyInfo readForeignKey(ResultSet importedKeyMetadataResultSet) throws DatabaseException, SQLException {
//        ForeignKeyInfo fkinfo= super.readForeignKey(importedKeyMetadataResultSet);
//        //MySQL in reality doesn't has schemas. It has databases that can have relations like schemas.
//        fkinfo.setPkTableSchema(cleanObjectNameFromDatabase(importedKeyMetadataResultSet.getString("PKTABLE_CAT")));
//        fkinfo.setFkSchema(cleanObjectNameFromDatabase(importedKeyMetadataResultSet.getString("FKTABLE_CAT")));
//        return fkinfo;
//    }
//END CODE FROM MySQLDatabaseSNapshotGenerator

    //START CODE from InformixSnapshotGenerator
//    private static final Map<Integer, String> qualifiers = new HashMap<Integer, String>();
//
//    static {
//        qualifiers.put(0, "YEAR");
//        qualifiers.put(2, "MONTH");
//        qualifiers.put(4, "DAY");
//        qualifiers.put(6, "HOUR");
//        qualifiers.put(8, "MINUTE");
//        qualifiers.put(10, "SECOND");
//        qualifiers.put(11, "FRACTION(1)");
//        qualifiers.put(12, "FRACTION(2)");
//        qualifiers.put(13, "FRACTION(3)");
//        qualifiers.put(14, "FRACTION(4)");
//        qualifiers.put(15, "FRACTION(5)");
//    }
//    protected DataType readDataType(Map<String, Object> rs, Column column, Database database) throws SQLException {
//        // See http://publib.boulder.ibm.com/infocenter/idshelp/v115/topic/com.ibm.sqlr.doc/sqlr07.htm
//        String typeName = ((String) rs.get("TYPE_NAME")).toUpperCase();
//        if ("DATETIME".equals(typeName) || "INTERVAL".equals(typeName)) {
//            int collength = (Integer) rs.get("COLUMN_SIZE");
//            //int positions = collength / 256;
//            int firstQualifierType = (collength % 256) / 16;
//            int lastQualifierType = (collength % 256) % 16;
//            String type = "DATETIME".equals(typeName) ? "DATETIME" : "INTERVAL";
//            String firstQualifier = qualifiers.get(firstQualifierType);
//            String lastQualifier = qualifiers.get(lastQualifierType);
//            DataType dataTypeMetaData = new DataType(type + " " + firstQualifier + " TO " + lastQualifier);
//            dataTypeMetaData.setColumnSizeUnit(DataType.ColumnSizeUnit.BYTE);
//
//            return dataTypeMetaData;
//        } else {
//            return super.readDataType(rs, column, database);
//        }
//    }
    //END CODE FROM InformaixSnapshotGenerator

    //Code below was from OracleDatabaseSnapshotGenerator
    //    @Override
//    protected void readColumns(DatabaseSnapshot snapshot, String schema, DatabaseMetaData databaseMetaData) throws SQLException, DatabaseException {
//        findIntegerColumns(snapshot, schema);
//        super.readColumns(snapshot, schema, databaseMetaData);
//
//        /*
//          * Code Description:
//          * Finding all 'tablespace' attributes of column's PKs
//          * */
//        Database database = snapshot.getDatabase();
//        Statement statement = null;
//        ResultSet rs = null;
//        try {
//            statement = ((JdbcConnection) database.getConnection()).getUnderlyingConnection().createStatement();
//
//            // Setting default schema name. Needed for correct statement generation
//            if (schema == null)
//                schema = database.convertRequestedSchemaToSchema(schema);
//
//            String query = "select ui.tablespace_name TABLESPACE, ucc.table_name TABLE_NAME, ucc.column_name COLUMN_NAME FROM all_indexes ui , all_constraints uc , all_cons_columns ucc where uc.constraint_type = 'P' and ucc.constraint_name = uc.constraint_name and uc.index_name = ui.index_name and uc.owner = '" + schema + "' and ui.table_owner = '" + schema + "' and ucc.owner = '" + schema + "'";
//            rs = statement.executeQuery(query);
//
//            while (rs.next()) {
//                Column column = snapshot.getColumn(rs.getString("TABLE_NAME"), rs.getString("COLUMN_NAME"));
//                // setting up tablespace property to column, to configure it's PK-index
//                if (column == null) {
//                    continue; //probably a different schema
//                }
//                column.setTablespace(rs.getString("TABLESPACE"));
//            }
//        } finally {
//            if (rs != null) {
//                try {
//                    rs.close();
//                } catch (SQLException ignore) {
//                }
//            }
//            if (statement != null) {
//                try {
//                    statement.close();
//                } catch (SQLException ignore) {
//                }
//            }
//        }
//
//    }
//
//    /**
//     * Method finds all INTEGER columns in snapshot's database
//     *
//     * @param snapshot current database snapshot
//     * @return String list with names of all INTEGER columns
//     * @throws java.sql.SQLException execute statement error
//     */
//    private List<String> findIntegerColumns(DatabaseSnapshot snapshot, String schema) throws SQLException, DatabaseException {
//
//        Database database = snapshot.getDatabase();
//        // Setting default schema name. Needed for correct statement generation
//        if (schema == null) {
//            schema = database.convertRequestedSchemaToSchema(schema);
//        }
//        Statement statement = ((JdbcConnection) database.getConnection()).getUnderlyingConnection().createStatement();
//        ResultSet integerListRS = null;
//        // Finding all columns created as 'INTEGER'
//        try {
//            integerListRS = statement.executeQuery("select TABLE_NAME, COLUMN_NAME from all_tab_columns where data_precision is null and data_scale = 0 and data_type = 'NUMBER' and owner = '" + schema + "'");
//            while (integerListRS.next()) {
//                integerList.add(integerListRS.getString("TABLE_NAME") + "." + integerListRS.getString("COLUMN_NAME"));
//            }
//        } finally {
//            if (integerListRS != null) {
//                try {
//                    integerListRS.close();
//                } catch (SQLException ignore) {
//                }
//            }
//
//            if (statement != null) {
//                try {
//                    statement.close();
//                } catch (SQLException ignore) {
//                }
//            }
//        }
//
//
//        return integerList;
//    }
//
////    @Override
////    protected DatabaseDataType readDataType(ResultSet rs, Database database) throws SQLException {
////        if (integerList.contains(column.getTable().getName() + "." + column.getName())) {
////            column.setDataType(Types.INTEGER);
////        } else {
////            column.setDataType(rs.getInt("DATA_TYPE"));
////        }
////        column.setColumnSize(rs.getInt("COLUMN_SIZE"));
////        column.setDecimalDigits(rs.getInt("DECIMAL_DIGITS"));
////
////        // Set true, if precision should be initialize
////        column.setInitPrecision(
////                !((column.getDataType() == Types.DECIMAL ||
////                        column.getDataType() == Types.NUMERIC ||
////                        column.getDataType() == Types.REAL) && rs.getString("DECIMAL_DIGITS") == null)
////        );
////    }
//
//
    ////    @Override
////    protected Object readDefaultValue(Column columnInfo, ResultSet rs, Database database) throws SQLException, DatabaseException {
////        super.readDefaultValue(columnInfo, rs, database);
////
////        // Exclusive setting for oracle INTEGER type
////        // Details:
////        // INTEGER means NUMBER type with 'data_precision IS NULL and scale = 0'
////        if (columnInfo.getDataType() == Types.INTEGER) {
////            columnInfo.setType(DataTypeFactory.getInstance().parse("INTEGER"));
////        }
////
////        String columnTypeName = rs.getString("TYPE_NAME");
////        if ("VARCHAR2".equals(columnTypeName)) {
////            int charOctetLength = rs.getInt("CHAR_OCTET_LENGTH");
////            int columnSize = rs.getInt("COLUMN_SIZE");
////            if (columnSize == charOctetLength) {
////                columnInfo.setLengthSemantics(Column.ColumnSizeUnit.BYTE);
////            } else {
////                columnInfo.setLengthSemantics(Column.ColumnSizeUnit.CHAR);
////            }
////        }
////    }
}<|MERGE_RESOLUTION|>--- conflicted
+++ resolved
@@ -38,50 +38,13 @@
         List<CachedRow> columnMetadataRs = null;
         try {
 
-<<<<<<< HEAD
-            JdbcDatabaseSnapshot.CachingDatabaseMetaData databaseMetaData = ((JdbcDatabaseSnapshot) snapshot).getMetaData();
-
-            columnMetadataRs = databaseMetaData.getColumns(((AbstractJdbcDatabase) database).getJdbcCatalogName(schema), ((AbstractJdbcDatabase) database).getJdbcSchemaName(schema), relation.getName(), example.getName());
-
-            if (columnMetadataRs.size() > 0) {
-                CachedRow data = columnMetadataRs.get(0);
-                Column column = readColumn(data, relation, database);
-
-//todo: action refactoring                if (column != null && database instanceof MSSQLDatabase && database.getDatabaseMajorVersion() >= 8) {
-//                    String sql;
-//                    if (database.getDatabaseMajorVersion() >= 9) {
-//                        // SQL Server 2005 or later
-//                        // https://technet.microsoft.com/en-us/library/ms177541.aspx
-//                        sql =
-//                                "SELECT CAST([ep].[value] AS [nvarchar](MAX)) AS [REMARKS] " +
-//                                "FROM [sys].[extended_properties] AS [ep] " +
-//                                "WHERE [ep].[class] = 1 " +
-//                                "AND [ep].[major_id] = OBJECT_ID(N'" + database.escapeStringForDatabase(database.escapeTableName(schema.getCatalogName(), schema.getName(), relation.getName())) + "') " +
-//                                "AND [ep].[minor_id] = COLUMNPROPERTY([ep].[major_id], N'" + database.escapeStringForDatabase(column.getName()) + "', 'ColumnId') " +
-//                                "AND [ep].[name] = 'MS_Description'";
-//                    } else {
-//                        // SQL Server 2000
-//                        // https://technet.microsoft.com/en-us/library/aa224810%28v=sql.80%29.aspx
-//                        sql =
-//                                "SELECT CAST([p].[value] AS [ntext]) AS [REMARKS] " +
-//                                "FROM [dbo].[sysproperties] AS [p] " +
-//                                "WHERE [p].[id] = OBJECT_ID(N'" + database.escapeStringForDatabase(database.escapeTableName(schema.getCatalogName(), schema.getName(), relation.getName())) + "') " +
-//                                "AND [p].[smallid] = COLUMNPROPERTY([p].[id], N'" + database.escapeStringForDatabase(column.getName()) + "', 'ColumnId') " +
-//                                "AND [p].[type] = 4 " +
-//                                "AND [p].[name] = 'MS_Description'";
-//                    }
-//
-//                    List<String> remarks = ExecutorService.getInstance().getExecutor(snapshot.getDatabase()).queryForList(new RawSqlStatement(sql), String.class);
-//                    if (remarks != null && remarks.size() > 0) {
-//                        column.setRemarks(StringUtils.trimToNull(remarks.iterator().next()));
-//                    }
-//                }
-=======
             Column column = null;
 
             if (example.getAttribute(LIQUIBASE_COMPLETE, false)) {
                 column = (Column) example;
                 example.setAttribute(LIQUIBASE_COMPLETE, null);
+                
+                return column;
             } else {
                 JdbcDatabaseSnapshot.CachingDatabaseMetaData databaseMetaData = ((JdbcDatabaseSnapshot) snapshot).getMetaData();
 
@@ -90,39 +53,42 @@
                 if (columnMetadataRs.size() > 0) {
                     CachedRow data = columnMetadataRs.get(0);
                     column = readColumn(data, relation, database);
+//                }
+//            }
+//            if (column != null && database instanceof MSSQLDatabase && database.getDatabaseMajorVersion() >= 8) {
+//                String sql;
+//                if (database.getDatabaseMajorVersion() >= 9) {
+//                    // SQL Server 2005 or later
+//                    // https://technet.microsoft.com/en-us/library/ms177541.aspx
+//                    sql =
+//                            "SELECT CAST([ep].[value] AS [nvarchar](MAX)) AS [REMARKS] " +
+//                                    "FROM [sys].[extended_properties] AS [ep] " +
+//                                    "WHERE [ep].[class] = 1 " +
+//                                    "AND [ep].[major_id] = OBJECT_ID(N'" + database.escapeStringForDatabase(database.escapeTableName(schema.getCatalogName(), schema.getName(), relation.getName())) + "') " +
+//                                    "AND [ep].[minor_id] = COLUMNPROPERTY([ep].[major_id], N'" + database.escapeStringForDatabase(column.getName()) + "', 'ColumnId') " +
+//                                    "AND [ep].[name] = 'MS_Description'";
+//                } else {
+//                    // SQL Server 2000
+//                    // https://technet.microsoft.com/en-us/library/aa224810%28v=sql.80%29.aspx
+//                    sql =
+//                            "SELECT CAST([p].[value] AS [ntext]) AS [REMARKS] " +
+//                                    "FROM [dbo].[sysproperties] AS [p] " +
+//                                    "WHERE [p].[id] = OBJECT_ID(N'" + database.escapeStringForDatabase(database.escapeTableName(schema.getCatalogName(), schema.getName(), relation.getName())) + "') " +
+//                                    "AND [p].[smallid] = COLUMNPROPERTY([p].[id], N'" + database.escapeStringForDatabase(column.getName()) + "', 'ColumnId') " +
+//                                    "AND [p].[type] = 4 " +
+//                                    "AND [p].[name] = 'MS_Description'";
+//                }
+//
+//                List<String> remarks = ExecutorService.getInstance().getExecutor(snapshot.getDatabase()).queryForList(new RawSqlStatement(sql), String.class);
+//                if (remarks != null && remarks.size() > 0) {
+//                    column.setRemarks(StringUtils.trimToNull(remarks.iterator().next()));
+//                }
+//            }
+                    return column;
+                } else {
+                    return null;
                 }
             }
-            if (column != null && database instanceof MSSQLDatabase && database.getDatabaseMajorVersion() >= 8) {
-                String sql;
-                if (database.getDatabaseMajorVersion() >= 9) {
-                    // SQL Server 2005 or later
-                    // https://technet.microsoft.com/en-us/library/ms177541.aspx
-                    sql =
-                            "SELECT CAST([ep].[value] AS [nvarchar](MAX)) AS [REMARKS] " +
-                                    "FROM [sys].[extended_properties] AS [ep] " +
-                                    "WHERE [ep].[class] = 1 " +
-                                    "AND [ep].[major_id] = OBJECT_ID(N'" + database.escapeStringForDatabase(database.escapeTableName(schema.getCatalogName(), schema.getName(), relation.getName())) + "') " +
-                                    "AND [ep].[minor_id] = COLUMNPROPERTY([ep].[major_id], N'" + database.escapeStringForDatabase(column.getName()) + "', 'ColumnId') " +
-                                    "AND [ep].[name] = 'MS_Description'";
-                } else {
-                    // SQL Server 2000
-                    // https://technet.microsoft.com/en-us/library/aa224810%28v=sql.80%29.aspx
-                    sql =
-                            "SELECT CAST([p].[value] AS [ntext]) AS [REMARKS] " +
-                                    "FROM [dbo].[sysproperties] AS [p] " +
-                                    "WHERE [p].[id] = OBJECT_ID(N'" + database.escapeStringForDatabase(database.escapeTableName(schema.getCatalogName(), schema.getName(), relation.getName())) + "') " +
-                                    "AND [p].[smallid] = COLUMNPROPERTY([p].[id], N'" + database.escapeStringForDatabase(column.getName()) + "', 'ColumnId') " +
-                                    "AND [p].[type] = 4 " +
-                                    "AND [p].[name] = 'MS_Description'";
-                }
->>>>>>> 71024033
-
-                List<String> remarks = ExecutorService.getInstance().getExecutor(snapshot.getDatabase()).queryForList(new RawSqlStatement(sql), String.class);
-                if (remarks != null && remarks.size() > 0) {
-                    column.setRemarks(StringUtils.trimToNull(remarks.iterator().next()));
-                }
-            }
-            return column;
         } catch (Exception e) {
             throw new DatabaseException(e);
         }
@@ -308,8 +274,7 @@
 
         String columnTypeName = (String) columnMetadataResultSet.get("TYPE_NAME");
 
-<<<<<<< HEAD
-//todo: action refactoring        if (database instanceof FirebirdDatabase) {
+//        if (database instanceof FirebirdDatabase) {
 //            if (columnTypeName.equals("BLOB SUB_TYPE 0")) {
 //                columnTypeName = "BLOB";
 //            }
@@ -329,52 +294,18 @@
 //                        "FROM INFORMATION_SCHEMA.COLUMNS\n" +
 //                        "CROSS JOIN (SELECT 0 AS i UNION SELECT 1 UNION SELECT 2 UNION SELECT 3 UNION SELECT 4 UNION SELECT 5 UNION SELECT 6 UNION SELECT 7 UNION SELECT 8 UNION SELECT 9) units\n" +
 //                        "CROSS JOIN (SELECT 0 AS i UNION SELECT 1 UNION SELECT 2 UNION SELECT 3 UNION SELECT 4 UNION SELECT 5 UNION SELECT 6 UNION SELECT 7 UNION SELECT 8 UNION SELECT 9) tens\n" +
-//                        "WHERE TABLE_NAME = '"+column.getRelation().getName()+"' \n" +
-//                        "AND COLUMN_NAME = '"+column.getName()+"'"), String.class);
+//                        "WHERE TABLE_NAME = '" + column.getRelation().getName() + "' \n" +
+//                        "AND COLUMN_NAME = '" + column.getName() + "'"), String.class);
 //                String enumClause = "";
 //                for (String enumValue : enumValues) {
-//                    enumClause += "'"+enumValue+"', ";
+//                    enumClause += "'" + enumValue + "', ";
 //                }
 //                enumClause = enumClause.replaceFirst(", $", "");
-//                return new DataType(columnTypeName + "("+enumClause+")");
+//                return new DataType(columnTypeName + "(" + enumClause + ")");
 //            } catch (DatabaseException e) {
 //                LogFactory.getLogger().warning("Error fetching enum values", e);
 //            }
 //        }
-=======
-        if (database instanceof FirebirdDatabase) {
-            if (columnTypeName.equals("BLOB SUB_TYPE 0")) {
-                columnTypeName = "BLOB";
-            }
-            if (columnTypeName.equals("BLOB SUB_TYPE 1")) {
-                columnTypeName = "CLOB";
-            }
-        }
-
-        if (database instanceof MySQLDatabase && (columnTypeName.equalsIgnoreCase("ENUM") || columnTypeName.equalsIgnoreCase("SET"))) {
-            try {
-                String boilerLength;
-                if (columnTypeName.equalsIgnoreCase("ENUM"))
-                    boilerLength = "7";
-                else // SET
-                    boilerLength = "6";
-                List<String> enumValues = ExecutorService.getInstance().getExecutor(database).queryForList(new RawSqlStatement("SELECT DISTINCT SUBSTRING_INDEX(SUBSTRING_INDEX(SUBSTRING(COLUMN_TYPE, " + boilerLength + ", LENGTH(COLUMN_TYPE) - " + boilerLength + " - 1 ), \"','\", 1 + units.i + tens.i * 10) , \"','\", -1)\n" +
-                        "FROM INFORMATION_SCHEMA.COLUMNS\n" +
-                        "CROSS JOIN (SELECT 0 AS i UNION SELECT 1 UNION SELECT 2 UNION SELECT 3 UNION SELECT 4 UNION SELECT 5 UNION SELECT 6 UNION SELECT 7 UNION SELECT 8 UNION SELECT 9) units\n" +
-                        "CROSS JOIN (SELECT 0 AS i UNION SELECT 1 UNION SELECT 2 UNION SELECT 3 UNION SELECT 4 UNION SELECT 5 UNION SELECT 6 UNION SELECT 7 UNION SELECT 8 UNION SELECT 9) tens\n" +
-                        "WHERE TABLE_NAME = '" + column.getRelation().getName() + "' \n" +
-                        "AND COLUMN_NAME = '" + column.getName() + "'"), String.class);
-                String enumClause = "";
-                for (String enumValue : enumValues) {
-                    enumClause += "'" + enumValue + "', ";
-                }
-                enumClause = enumClause.replaceFirst(", $", "");
-                return new DataType(columnTypeName + "(" + enumClause + ")");
-            } catch (DatabaseException e) {
-                LogFactory.getLogger().warning("Error fetching enum values", e);
-            }
-        }
->>>>>>> 71024033
         DataType.ColumnSizeUnit columnSizeUnit = DataType.ColumnSizeUnit.BYTE;
 
         int dataType = columnMetadataResultSet.getInt("DATA_TYPE");
@@ -414,8 +345,7 @@
     }
 
     protected Object readDefaultValue(CachedRow columnMetadataResultSet, Column columnInfo, Database database) throws SQLException, DatabaseException {
-<<<<<<< HEAD
-//todo: action refactoring        if (database instanceof MSSQLDatabase) {
+//        if (database instanceof MSSQLDatabase) {
 //            Object defaultValue = columnMetadataResultSet.get("COLUMN_DEF");
 //
 //            if (defaultValue != null && defaultValue instanceof String) {
@@ -441,46 +371,12 @@
 //                if (columnMetadataResultSet.get("VIRTUAL_COLUMN").equals("YES")) {
 //                    Object column_def = columnMetadataResultSet.get("COLUMN_DEF");
 //                    if (column_def != null && !column_def.equals("null")) {
-//                        columnMetadataResultSet.set("COLUMN_DEF", "GENERATED ALWAYS AS ("+ column_def +")");
+//                        columnMetadataResultSet.set("COLUMN_DEF", "GENERATED ALWAYS AS (" + column_def + ")");
 //                    }
 //                }
 //            }
 //
 //        }
-=======
-        if (database instanceof MSSQLDatabase) {
-            Object defaultValue = columnMetadataResultSet.get("COLUMN_DEF");
-
-            if (defaultValue != null && defaultValue instanceof String) {
-                if (defaultValue.equals("(NULL)")) {
-                    columnMetadataResultSet.set("COLUMN_DEF", null);
-                }
-            }
-        }
-
-        if (database instanceof OracleDatabase) {
-            if (columnMetadataResultSet.get("COLUMN_DEF") == null) {
-                columnMetadataResultSet.set("COLUMN_DEF", columnMetadataResultSet.get("DATA_DEFAULT"));
-
-                if (columnMetadataResultSet.get("COLUMN_DEF") != null && ((String) columnMetadataResultSet.get("COLUMN_DEF")).equalsIgnoreCase("NULL")) {
-                    columnMetadataResultSet.set("COLUMN_DEF", null);
-                }
-
-                Object columnDef = columnMetadataResultSet.get("COLUMN_DEF");
-                if (columnInfo.getType().getTypeName().equalsIgnoreCase("CHAR") && columnDef instanceof String && !((String) columnDef).startsWith("'") && !((String) columnDef).endsWith("'")) {
-                    return new DatabaseFunction((String) columnDef);
-                }
-
-                if (columnMetadataResultSet.get("VIRTUAL_COLUMN").equals("YES")) {
-                    Object column_def = columnMetadataResultSet.get("COLUMN_DEF");
-                    if (column_def != null && !column_def.equals("null")) {
-                        columnMetadataResultSet.set("COLUMN_DEF", "GENERATED ALWAYS AS (" + column_def + ")");
-                    }
-                }
-            }
-
-        }
->>>>>>> 71024033
 
         return SqlUtil.parseValue(database, columnMetadataResultSet.get("COLUMN_DEF"), columnInfo.getType());
     }
