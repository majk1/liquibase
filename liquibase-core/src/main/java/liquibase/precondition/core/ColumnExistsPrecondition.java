package liquibase.precondition.core;

import liquibase.changelog.ChangeSet;
<<<<<<< HEAD
import liquibase.changelog.DatabaseChangeLog;
=======
import liquibase.changelog.visitor.ChangeExecListener;
>>>>>>> fd1c7e1f
import liquibase.database.Database;
import liquibase.database.core.PostgresDatabase;
import liquibase.database.jvm.JdbcConnection;
import liquibase.exception.*;
import liquibase.precondition.AbstractPrecondition;
import liquibase.snapshot.SnapshotGeneratorFactory;
import liquibase.structure.core.Column;
import liquibase.structure.core.Schema;
import liquibase.structure.core.Table;
import liquibase.util.JdbcUtils;
import liquibase.util.StringUtils;

import java.sql.ResultSet;
import java.sql.SQLException;
import java.sql.Statement;

import static java.lang.String.format;

public class ColumnExistsPrecondition extends AbstractPrecondition {
    private String catalogName;
    private String schemaName;
    private String tableName;
    private String columnName;

    @Override
    public String getSerializedObjectNamespace() {
        return STANDARD_CHANGELOG_NAMESPACE;
    }

    public String getCatalogName() {
        return catalogName;
    }

    public void setCatalogName(String catalogName) {
        this.catalogName = catalogName;
    }

    public String getSchemaName() {
        return schemaName;
    }

    public void setSchemaName(String schemaName) {
        this.schemaName = schemaName;
    }

    public String getTableName() {
        return tableName;
    }

    public void setTableName(String tableName) {
        this.tableName = tableName;
    }

    public String getColumnName() {
        return columnName;
    }

    public void setColumnName(String columnName) {
        this.columnName = columnName;
    }

    @Override
    public Warnings warn(Database database) {
        return new Warnings();
    }

    @Override
    public ValidationErrors validate(Database database) {
        return new ValidationErrors();
    }

    @Override
<<<<<<< HEAD
    public void check(Database database, DatabaseChangeLog changeLog, ChangeSet changeSet) throws PreconditionFailedException, PreconditionErrorException {
        if (canCheckFast(database)) {
            checkFast(database, changeLog);
=======
    public void check(Database database, DatabaseChangeLog changeLog, ChangeSet changeSet, ChangeExecListener changeExecListener)
            throws PreconditionFailedException, PreconditionErrorException {
		if (canCheckFast(database)) {
			checkFast(database, changeLog);
>>>>>>> fd1c7e1f

        } else {
            checkUsingSnapshot(database, changeLog, changeSet);
        }
    }

    private void checkUsingSnapshot(Database database, DatabaseChangeLog changeLog, ChangeSet changeSet) throws PreconditionFailedException, PreconditionErrorException {
        Column example = new Column();
        if (StringUtils.trimToNull(getTableName()) != null) {
            example.setRelation(new Table().setName(database.correctObjectName(getTableName(), Table.class)).setSchema(new Schema(getCatalogName(), getSchemaName())));
        }
        example.setName(database.correctObjectName(getColumnName(), Column.class));

        try {
            if (!SnapshotGeneratorFactory.getInstance().has(example, database)) {
                throw new PreconditionFailedException("Column '" + database.escapeColumnName(catalogName, schemaName, getTableName(), getColumnName()) + "' does not exist", changeLog, this);
            }
        } catch (LiquibaseException e) {
            throw new PreconditionErrorException(e, changeLog, this);
        }
    }

    private boolean canCheckFast(Database database) {
        if (getCatalogName() != null)
            return false;

        if (!(database.getConnection() instanceof JdbcConnection))
            return false;

        if (getColumnName() == null)
            return false;

        if (!getColumnName().matches("(?i)[a-z][a-z_0-9]*"))
            return false;

        if (!((getSchemaName() != null) || (database.getDefaultSchemaName() != null))) {
            return false;
        }

        return true;
    }

    private void checkFast(Database database, DatabaseChangeLog changeLog)
            throws PreconditionFailedException, PreconditionErrorException {

        Statement statement = null;
        try {
            statement = ((JdbcConnection) database.getConnection())
                    .createStatement();

            String schemaName = getSchemaName();
            if (schemaName == null) {
                schemaName = database.getDefaultSchemaName();
            }
            String tableName = getTableName();
            String columnName = getColumnName();

            if (database instanceof PostgresDatabase) {
                String sql = "SELECT 1 FROM pg_attribute a WHERE EXISTS (SELECT 1 FROM pg_class JOIN pg_catalog.pg_namespace ns ON ns.oid = pg_class.relnamespace WHERE lower(ns.nspname)='"+schemaName.toLowerCase()+"' AND lower(relname) = lower('"+tableName+"') AND pg_class.oid = a.attrelid) AND lower(a.attname) = lower('"+columnName+"');";
                try {
                    ResultSet rs = statement.executeQuery(sql);
                    try {
                        if (rs.next()) {
                            return ;
                        } else {
                            // column or table does not exist
                            throw new PreconditionFailedException(format("Column %s.%s.%s does not exist", schemaName, tableName, columnName), changeLog, this);
                        }
                    } finally {
                        rs.close();
                    }
                } catch (SQLException e) {
                    throw new PreconditionErrorException(e, changeLog, this);
                }
            }

            try {
                String sql = format("select t.%s from %s.%s t where 0=1",
                        database.escapeColumnNameList(columnName),
                        database.escapeObjectName(schemaName, Schema.class),
                        database.escapeObjectName(tableName, Table.class));
                statement.executeQuery(sql).close();

                // column exists
                return;

            } catch (SQLException e) {
                // column or table does not exist
                throw new PreconditionFailedException(format(
                        "Column %s.%s.%s does not exist", schemaName,
                        tableName, columnName), changeLog, this);
            }

        } catch (DatabaseException e) {
            throw new PreconditionErrorException(e, changeLog, this);

        } finally {
            JdbcUtils.closeStatement(statement);
        }
    }

    @Override
    public String getName() {
        return "columnExists";
    }
}<|MERGE_RESOLUTION|>--- conflicted
+++ resolved
@@ -1,11 +1,9 @@
 package liquibase.precondition.core;
 
 import liquibase.changelog.ChangeSet;
-<<<<<<< HEAD
 import liquibase.changelog.DatabaseChangeLog;
-=======
+import liquibase.changelog.ChangeSet;
 import liquibase.changelog.visitor.ChangeExecListener;
->>>>>>> fd1c7e1f
 import liquibase.database.Database;
 import liquibase.database.core.PostgresDatabase;
 import liquibase.database.jvm.JdbcConnection;
@@ -78,16 +76,10 @@
     }
 
     @Override
-<<<<<<< HEAD
-    public void check(Database database, DatabaseChangeLog changeLog, ChangeSet changeSet) throws PreconditionFailedException, PreconditionErrorException {
-        if (canCheckFast(database)) {
-            checkFast(database, changeLog);
-=======
     public void check(Database database, DatabaseChangeLog changeLog, ChangeSet changeSet, ChangeExecListener changeExecListener)
             throws PreconditionFailedException, PreconditionErrorException {
 		if (canCheckFast(database)) {
 			checkFast(database, changeLog);
->>>>>>> fd1c7e1f
 
         } else {
             checkUsingSnapshot(database, changeLog, changeSet);
