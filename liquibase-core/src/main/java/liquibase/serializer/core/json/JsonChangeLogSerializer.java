--- conflicted
+++ resolved
@@ -19,7 +19,6 @@
 public class JsonChangeLogSerializer extends YamlChangeLogSerializer {
 
     @Override
-<<<<<<< HEAD
     public void write(List<ChangeSet> changeSets, OutputStream out) throws IOException {
         BufferedWriter writer = new BufferedWriter(new OutputStreamWriter(out));
         writer.write("{ \"databaseChangeLog\": [\n");
@@ -37,28 +36,6 @@
     }
 
     @Override
-    protected Yaml createYaml() {
-        DumperOptions dumperOptions = new DumperOptions();
-        dumperOptions.setPrettyFlow(true);
-        dumperOptions.setDefaultFlowStyle(DumperOptions.FlowStyle.FLOW);
-        dumperOptions.setDefaultScalarStyle(DumperOptions.ScalarStyle.DOUBLE_QUOTED);
-
-        return new Yaml(new LiquibaseRepresenter(), dumperOptions);
-    }
-
-    @Override
-    public String serialize(LiquibaseSerializable object, boolean pretty) {
-        String out = yaml.dumpAs(toMap(object), Tag.MAP, DumperOptions.FlowStyle.FLOW);
-        out = out.replaceAll("!!int \"(\\d+)\"", "$1");
-        out = out.replaceAll("!!bool \"(\\w+)\"", "$1");
-        out = out.replaceAll("!!timestamp \"([^\"]*)\"", "$1");
-        return out;
-    }
-
-
-    @Override
-=======
->>>>>>> e78c2f4e
     public String[] getValidFileExtensions() {
         return new String[]{
                 "json"
