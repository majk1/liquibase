package liquibase.database.core;

import liquibase.CatalogAndSchema;
import liquibase.database.AbstractJdbcDatabase;
import liquibase.database.DatabaseConnection;
import liquibase.database.ObjectQuotingStrategy;
import liquibase.database.OfflineConnection;
import liquibase.database.jvm.JdbcConnection;
import liquibase.structure.DatabaseObject;
import liquibase.exception.DatabaseException;
import liquibase.executor.ExecutorService;
import liquibase.logging.LogFactory;
import liquibase.statement.SqlStatement;
import liquibase.statement.core.RawCallStatement;
import liquibase.statement.core.RawSqlStatement;
import liquibase.structure.core.Table;
import liquibase.util.StringUtils;

import java.math.BigInteger;
import java.sql.Types;
import java.util.*;

/**
 * Encapsulates PostgreSQL database support.
 */
public class PostgresDatabase extends AbstractJdbcDatabase {
    public static final String PRODUCT_NAME = "PostgreSQL";

    private Set<String> systemTablesAndViews = new HashSet<String>();

    private Set<String> reservedWords = new HashSet<String>();

    public PostgresDatabase() {
        super.setCurrentDateTimeFunction("NOW()");
        //got list from http://www.postgresql.org/docs/9.1/static/sql-keywords-appendix.html?
        reservedWords.addAll(Arrays.asList("ALL","ANALYSE", "AND", "ANY","ARRAY","AS", "ASC","ASYMMETRIC", "AUTHORIZATION", "BINARY", "BOTH","CASE","CAST","CHECK", "COLLATE","COLLATION", "COLUMN","CONCURRENTLY", "CONSTRAINT", "CREATE", "CURRENT_CATALOG", "CURRENT_DATE", "CURRENT_ROLE", "CURRENT_SCHEMA", "CURRENT_TIME", "CURRENT_TIMESTAMP", "CURRENT_USER", "DEFAULT", "DEFERRABLE", "DESC", "DISTINCT", "DO",
                "ELSE", "END", "EXCEPT", "FALSE", "FETCH", "FOR", "FOREIGN", "FROM", "FULL", "GRANT", "GROUP", "HAVING", "ILIKE", "IN", "INITIALLY", "INTERSECT", "INTO", "IS", "ISNULL", "JOIN", "LEADING", "LEFT", "LIKE", "LIMIT", "LITERAL", "LOCALTIME", "LOCALTIMESTAMP", "NOT", "NULL", "OFFSET", "ON", "ONLY", "OR", "ORDER", "OUTER", "OVER", "OVERLAPS",
                "PLACING", "PRIMARY", "REFERENCES", "RETURNING", "RIGHT", "SELECT", "SESSION_USER", "SIMILAR", "SOME", "SYMMETRIC", "TABLE", "THEN", "TO", "TRAILING", "TRUE", "UNION", "UNIQUE", "USER", "USING", "VARIADIC", "VERBOSE", "WHEN", "WHERE", "WINDOW", "WITH"));
        super.sequenceNextValueFunction = "nextval('%s')";
        super.sequenceCurrentValueFunction = "currval('%s')";
        super.unmodifiableDataTypes.addAll(Arrays.asList("bool", "int4", "int8", "float4", "float8", "bigserial", "serial", "bytea", "timestamptz", "text"));
        super.unquotedObjectsAreUppercased=false;
    }

    @Override
    public String getShortName() {
        return "postgresql";
    }

    @Override
    protected String getDefaultDatabaseProductName() {
        return "PostgreSQL";
    }

    @Override
    public Integer getDefaultPort() {
        return 5432;
    }

    @Override
    public Set<String> getSystemViews() {
        return systemTablesAndViews;
    }

    @Override
    public int getPriority() {
        return PRIORITY_DEFAULT;
    }

    @Override
    public boolean supportsInitiallyDeferrableColumns() {
        return true;
    }

    @Override
    public boolean isCorrectDatabaseImplementation(DatabaseConnection conn) throws DatabaseException {
        return PRODUCT_NAME.equalsIgnoreCase(conn.getDatabaseProductName());
    }

    @Override
    public String getDefaultDriver(String url) {
        if (url.startsWith("jdbc:postgresql:")) {
            return "org.postgresql.Driver";
        }
        return null;
    }

    @Override
    public boolean supportsCatalogInObjectName(Class<? extends DatabaseObject> type) {
        return false;
    }

    @Override
    public boolean supportsSequences() {
        return true;
    }

    @Override
    public String getDatabaseChangeLogTableName() {
        return super.getDatabaseChangeLogTableName().toLowerCase();
    }

    @Override
    public String getDatabaseChangeLogLockTableName() {
        return super.getDatabaseChangeLogLockTableName().toLowerCase();
    }


//    public void dropDatabaseObjects(String schema) throws DatabaseException {
//        try {
//            if (schema == null) {
//                schema = getConnectionUsername();
//            }
//            new Executor(this).execute(new RawSqlStatement("DROP OWNED BY " + schema));
//
//            getConnection().commit();
//
//            changeLogTableExists = false;
//            changeLogLockTableExists = false;
//            changeLogCreateAttempted = false;
//            changeLogLockCreateAttempted = false;
//
//        } catch (SQLException e) {
//            throw new DatabaseException(e);
//        }
//    }


    @Override
    public boolean isSystemObject(DatabaseObject example) {
        if (example instanceof Table) {
            if (example.getSchema() != null) {
                if ("pg_catalog".equals(example.getSchema().getName())
                        || "pg_toast".equals(example.getSchema().getName())) {
                    return true;
                }
            }
        }
        return super.isSystemObject(example);
    }

    @Override
    public boolean supportsTablespaces() {
        return true;
    }

    @Override
    public String getAutoIncrementClause() {
        return "";
    }

    @Override
    public boolean generateAutoIncrementStartWith(BigInteger startWith) {
        return false;
    }

    @Override
    public boolean generateAutoIncrementBy(BigInteger incrementBy) {
        return false;
    }

    @Override
    public String escapeObjectName(String objectName, Class<? extends DatabaseObject> objectType) {
        if (quotingStrategy == ObjectQuotingStrategy.LEGACY && hasMixedCase(objectName)) {
            return "\"" + objectName + "\"";
        } else {
            return super.escapeObjectName(objectName, objectType);
        }
    }

    @Override
    public String correctObjectName(String objectName, Class<? extends DatabaseObject> objectType) {
        if (objectName == null || quotingStrategy != ObjectQuotingStrategy.LEGACY) {
            return super.correctObjectName(objectName, objectType);
        }
        if (objectName.contains("-") || hasMixedCase(objectName) || startsWithNumeric(objectName) || isReservedWord(objectName)) {
            return objectName;
        } else {
            return objectName.toLowerCase();
        }
    }

    /*
    * Check if given string has case problems according to postgresql documentation.
    * If there are at least one characters with upper case while all other are in lower case (or vice versa) this string should be escaped.
    *
    * Note: This may make postgres support more case sensitive than normally is, but needs to be left in for backwards compatibility.
    * Method is public so a subclass extension can override it to always return false.
    */
    protected boolean hasMixedCase(String tableName) {
        if (tableName == null) {
            return false;
        }
        return StringUtils.hasUpperCase(tableName) && StringUtils.hasLowerCase(tableName);
    }

    @Override
    public boolean isReservedWord(String tableName) {
        return reservedWords.contains(tableName.toUpperCase());
    }

    /*
     * Get the current search paths
     */
    private List<String> getSearchPaths() {
        List<String> searchPaths = null;

        try {
            DatabaseConnection con = getConnection();

            if (con != null) {
                String searchPathResult = (String) ExecutorService.getInstance().getExecutor(this).queryForObject(new RawSqlStatement("SHOW search_path"), String.class);

                if (searchPathResult != null) {
                    String dirtySearchPaths[] = searchPathResult.split("\\,");
                    searchPaths = new ArrayList<String>();
                    for (String searchPath : dirtySearchPaths) {
                        searchPath = searchPath.trim();

                        // Ensure there is consistency ..
                        if (searchPath.equals("\"$user\"")) {
                            searchPath = "$user";
                        }

                        searchPaths.add(searchPath);
                    }
                }

            }
        } catch (Exception e) {
            // TODO: Something?
            e.printStackTrace();
            LogFactory.getLogger().severe("Failed to get default catalog name from postgres", e);
        }

        return searchPaths;
    }

    @Override
<<<<<<< HEAD
    protected SqlStatement getConnectionSchemaNameCallStatement() {
        return new RawCallStatement("select current_schema");
=======
    protected String getConnectionSchemaName() {
        if (getConnection() == null || getConnection() instanceof OfflineConnection) {
          return null;
        }
        try {
            String currentSchema = ExecutorService.getInstance().getExecutor(this)
                    .queryForObject(new RawCallStatement("select current_schema"), String.class);
            return currentSchema;

        } catch (Exception e) {
            throw new RuntimeException("Failed to get current schema", e);
        }
>>>>>>> a98e0581
    }

    private boolean catalogExists(String catalogName) throws DatabaseException {
        return catalogName != null && runExistsQuery(
                "select count(*) from information_schema.schemata where catalog_name='" + catalogName + "'");
    }

    private boolean schemaExists(String schemaName) throws DatabaseException {
        return schemaName != null && runExistsQuery("select count(*) from information_schema.schemata where schema_name='" + schemaName + "'");
    }

    private boolean runExistsQuery(String query) throws DatabaseException {
        Long count = ExecutorService.getInstance().getExecutor(this).queryForLong(new RawSqlStatement(query));

        return count != null && count > 0;
    }
}<|MERGE_RESOLUTION|>--- conflicted
+++ resolved
@@ -4,8 +4,6 @@
 import liquibase.database.AbstractJdbcDatabase;
 import liquibase.database.DatabaseConnection;
 import liquibase.database.ObjectQuotingStrategy;
-import liquibase.database.OfflineConnection;
-import liquibase.database.jvm.JdbcConnection;
 import liquibase.structure.DatabaseObject;
 import liquibase.exception.DatabaseException;
 import liquibase.executor.ExecutorService;
@@ -237,23 +235,8 @@
     }
 
     @Override
-<<<<<<< HEAD
     protected SqlStatement getConnectionSchemaNameCallStatement() {
-        return new RawCallStatement("select current_schema");
-=======
-    protected String getConnectionSchemaName() {
-        if (getConnection() == null || getConnection() instanceof OfflineConnection) {
-          return null;
-        }
-        try {
-            String currentSchema = ExecutorService.getInstance().getExecutor(this)
-                    .queryForObject(new RawCallStatement("select current_schema"), String.class);
-            return currentSchema;
-
-        } catch (Exception e) {
-            throw new RuntimeException("Failed to get current schema", e);
-        }
->>>>>>> a98e0581
+        return new RawCallStatement("select current_schema()");
     }
 
     private boolean catalogExists(String catalogName) throws DatabaseException {
