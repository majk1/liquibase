--- conflicted
+++ resolved
@@ -19,9 +19,6 @@
 
     @Override
     public String getAdminUsername() {
-<<<<<<< HEAD
-        return null;
-=======
         return "db2admin";
     }
 
@@ -33,7 +30,6 @@
     @Override
     public String getAlternateCatalog() {
         return super.getAlternateCatalog().toUpperCase();
->>>>>>> 8dabacde
     }
 
     @Override
