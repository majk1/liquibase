package liquibase.database;

import java.io.IOException;
import java.io.Writer;
import java.math.BigInteger;
import java.sql.ResultSet;
import java.sql.SQLException;
import java.text.DateFormat;
import java.text.ParseException;
import java.text.SimpleDateFormat;
import java.util.ArrayList;
import java.util.Arrays;
import java.util.Date;
import java.util.HashSet;
import java.util.List;
import java.util.Map;
import java.util.Set;
import java.util.regex.Pattern;

import liquibase.CatalogAndSchema;
import liquibase.Contexts;
import liquibase.change.Change;
import liquibase.change.CheckSum;
import liquibase.changelog.ChangeSet;
import liquibase.changelog.DatabaseChangeLog;
import liquibase.changelog.RanChangeSet;
import liquibase.changelog.filter.ContextChangeSetFilter;
import liquibase.changelog.filter.DbmsChangeSetFilter;
import liquibase.database.core.OracleDatabase;
import liquibase.database.core.PostgresDatabase;
import liquibase.database.core.SQLiteDatabase;
import liquibase.database.core.SybaseASADatabase;
import liquibase.database.core.SybaseDatabase;
import liquibase.database.jvm.JdbcConnection;
import liquibase.diff.DiffGeneratorFactory;
import liquibase.diff.DiffResult;
import liquibase.diff.compare.CompareControl;
import liquibase.diff.compare.DatabaseObjectComparatorFactory;
import liquibase.diff.output.DiffOutputControl;
import liquibase.diff.output.changelog.DiffToChangeLog;
import liquibase.exception.DatabaseException;
import liquibase.exception.DatabaseHistoryException;
import liquibase.exception.DateParseException;
import liquibase.exception.LiquibaseException;
import liquibase.exception.RollbackImpossibleException;
import liquibase.exception.StatementNotSupportedOnDatabaseException;
import liquibase.exception.UnexpectedLiquibaseException;
import liquibase.executor.Executor;
import liquibase.executor.ExecutorService;
import liquibase.logging.LogFactory;
import liquibase.snapshot.DatabaseSnapshot;
import liquibase.snapshot.EmptyDatabaseSnapshot;
import liquibase.snapshot.SnapshotControl;
import liquibase.snapshot.SnapshotGeneratorFactory;
import liquibase.sql.Sql;
import liquibase.sql.visitor.SqlVisitor;
import liquibase.sqlgenerator.SqlGeneratorFactory;
import liquibase.statement.DatabaseFunction;
import liquibase.statement.SequenceCurrentValueFunction;
import liquibase.statement.SequenceNextValueFunction;
import liquibase.statement.SqlStatement;
import liquibase.statement.core.AddColumnStatement;
import liquibase.statement.core.CreateDatabaseChangeLogLockTableStatement;
import liquibase.statement.core.CreateDatabaseChangeLogTableStatement;
import liquibase.statement.core.DropTableStatement;
import liquibase.statement.core.GetNextChangeSetSequenceValueStatement;
import liquibase.statement.core.GetViewDefinitionStatement;
import liquibase.statement.core.InitializeDatabaseChangeLogLockTableStatement;
import liquibase.statement.core.MarkChangeSetRanStatement;
import liquibase.statement.core.ModifyDataTypeStatement;
import liquibase.statement.core.RawSqlStatement;
import liquibase.statement.core.RemoveChangeSetRanStatusStatement;
import liquibase.statement.core.SelectFromDatabaseChangeLogStatement;
import liquibase.statement.core.SetNullableStatement;
import liquibase.statement.core.TagDatabaseStatement;
import liquibase.statement.core.UpdateChangeSetChecksumStatement;
import liquibase.statement.core.UpdateStatement;
import liquibase.structure.DatabaseObject;
import liquibase.structure.core.Catalog;
import liquibase.structure.core.Column;
import liquibase.structure.core.ForeignKey;
import liquibase.structure.core.Index;
import liquibase.structure.core.PrimaryKey;
import liquibase.structure.core.Schema;
import liquibase.structure.core.Sequence;
import liquibase.structure.core.Table;
import liquibase.structure.core.UniqueConstraint;
import liquibase.structure.core.View;
import liquibase.util.ISODateFormat;
import liquibase.util.StreamUtil;
import liquibase.util.StringUtils;


/**
 * AbstractJdbcDatabase is extended by all supported databases as a facade to the underlying database.
 * The physical connection can be retrieved from the AbstractJdbcDatabase implementation, as well as any
 * database-specific characteristics such as the datatype for "boolean" fields.
 */
public abstract class AbstractJdbcDatabase implements Database {

    private static final Pattern startsWithNumberPattern = Pattern.compile("^[0-9].*");

    private DatabaseConnection connection;
    protected String defaultCatalogName;
    protected String defaultSchemaName;

    protected String currentDateTimeFunction;

    /**
     * The sequence name will be substituted into the string e.g. NEXTVAL('%s')
     */
    protected String sequenceNextValueFunction;
    protected String sequenceCurrentValueFunction;
    protected String quotingStartCharacter = "\"";
    protected String quotingEndCharacter = "\"";

    // List of Database native functions.
    protected List<DatabaseFunction> dateFunctions = new ArrayList<DatabaseFunction>();

    protected List<String> unmodifiableDataTypes = new ArrayList<String>();

    private List<RanChangeSet> ranChangeSetList;

    protected void resetRanChangeSetList() {
        ranChangeSetList = null;
    }

    private static Pattern CREATE_VIEW_AS_PATTERN = Pattern.compile("^CREATE\\s+.*?VIEW\\s+.*?AS\\s+", Pattern.CASE_INSENSITIVE | Pattern.DOTALL);

    private String databaseChangeLogTableName = System.getProperty("liquibase.databaseChangeLogTableName") == null ? "DatabaseChangeLog".toUpperCase() : System.getProperty("liquibase.databaseChangeLogTableName");
    private String databaseChangeLogLockTableName = System.getProperty("liquibase.databaseChangeLogLockTableName") == null ? "DatabaseChangeLogLock".toUpperCase() : System.getProperty("liquibase.databaseChangeLogLockTableName");
    private String liquibaseTablespaceName = System.getProperty("liquibase.tablespaceName");
    private String liquibaseSchemaName = System.getProperty("liquibase.schemaName");
    private String liquibaseCatalogName = System.getProperty("liquibase.catalogName");

    private Integer lastChangeSetSequenceValue;
    private Boolean previousAutoCommit;

    private boolean canCacheLiquibaseTableInfo = false;
    private boolean hasDatabaseChangeLogTable = false;
    private boolean hasDatabaseChangeLogLockTable = false;
    private boolean isDatabaseChangeLogLockTableInitialized = false;

    protected BigInteger defaultAutoIncrementStartWith = BigInteger.ONE;
    protected BigInteger defaultAutoIncrementBy = BigInteger.ONE;
    // most databases either lowercase or uppercase unuqoted objects such as table and column names.
    protected Boolean unquotedObjectsAreUppercased = null;
    // whether object names should be quoted
    protected ObjectQuotingStrategy quotingStrategy = ObjectQuotingStrategy.LEGACY;

    private final Set<String> reservedWords = new HashSet<String>();

    private Boolean caseSensitive;
    private boolean outputDefaultSchema = true;
    private boolean outputDefaultCatalog = true;

    public String getName() {
        return toString();
    }

    @Override
    public boolean requiresPassword() {
        return true;
    }

    @Override
    public boolean requiresUsername() {
        return true;
    }

    public DatabaseObject[] getContainingObjects() {
        return null;
    }

    // ------- DATABASE INFORMATION METHODS ---- //

    @Override
    public DatabaseConnection getConnection() {
        return connection;
    }

    @Override
    public void setConnection(final DatabaseConnection conn) {
        LogFactory.getLogger().debug("Connected to " + conn.getConnectionUserName() + "@" + conn.getURL());
        this.connection = conn;
        try {
            boolean autoCommit = conn.getAutoCommit();
            if (autoCommit == getAutoCommitMode()) {
                // Don't adjust the auto-commit mode if it's already what the database wants it to be.
                LogFactory.getLogger().debug("Not adjusting the auto commit mode; it is already " + autoCommit);
            } else {
                // Store the previous auto-commit mode, because the connection needs to be restored to it when this
                // AbstractDatabase type is closed. This is important for systems which use connection pools.
                previousAutoCommit = autoCommit;

                LogFactory.getLogger().debug("Setting auto commit to " + getAutoCommitMode() + " from " + autoCommit);
                connection.setAutoCommit(getAutoCommitMode());

                if (conn instanceof JdbcConnection) {
                    try {
                        reservedWords.addAll(Arrays.asList(((JdbcConnection) conn).getWrappedConnection().getMetaData().getSQLKeywords().toUpperCase().split(",\\s*")));
                    } catch (SQLException e) {
                        LogFactory.getLogger().info("Error fetching reserved words list from JDBC driver", e);
                    }
                }
            }
        } catch (DatabaseException e) {
            LogFactory.getLogger().warning("Cannot set auto commit to " + getAutoCommitMode() + " on connection");
        }
    }

    /**
     * Auto-commit mode to run in
     */
    @Override
    public boolean getAutoCommitMode() {
        return !supportsDDLInTransaction();
    }

    /**
     * By default databases should support DDL within a transaction.
     */
    @Override
    public boolean supportsDDLInTransaction() {
        return true;
    }

    /**
     * Returns the name of the database product according to the underlying database.
     */
    @Override
    public String getDatabaseProductName() {
        if (connection == null) {
            return getDefaultDatabaseProductName();
        }

        try {
            return connection.getDatabaseProductName();
        } catch (DatabaseException e) {
            throw new RuntimeException("Cannot get database name");
        }
    }

    protected abstract String getDefaultDatabaseProductName();


    @Override
    public String getDatabaseProductVersion() throws DatabaseException {
        if (connection == null) {
            return null;
        }

        try {
            return connection.getDatabaseProductVersion();
        } catch (DatabaseException e) {
            throw new DatabaseException(e);
        }
    }

    @Override
    public int getDatabaseMajorVersion() throws DatabaseException {
        if (connection == null) {
            return -1;
        }
        try {
            return connection.getDatabaseMajorVersion();
        } catch (DatabaseException e) {
            throw new DatabaseException(e);
        }
    }

    @Override
    public int getDatabaseMinorVersion() throws DatabaseException {
        if (connection == null) {
            return -1;
        }
        try {
            return connection.getDatabaseMinorVersion();
        } catch (DatabaseException e) {
            throw new DatabaseException(e);
        }
    }

    @Override
    public String getDefaultCatalogName() {
        if (defaultCatalogName == null) {
            if (defaultSchemaName != null && !this.supportsSchemas()) {
                return defaultSchemaName;
            }

            if (connection != null) {
                try {
                    defaultCatalogName = getConnectionCatalogName();
                } catch (DatabaseException e) {
                    LogFactory.getLogger().info("Error getting default catalog", e);
                }
            }
        }
        return defaultCatalogName;
    }

    protected String getConnectionCatalogName() throws DatabaseException {
        return connection.getCatalog();
    }

    public CatalogAndSchema correctSchema(final String catalog, final String schema) {
        return correctSchema(new CatalogAndSchema(catalog, schema));
    }

    @Override
    public CatalogAndSchema correctSchema(final CatalogAndSchema schema) {
        if (schema == null) {
            return new CatalogAndSchema(getDefaultCatalogName(), getDefaultSchemaName());
        }
        String catalogName = StringUtils.trimToNull(schema.getCatalogName());
        String schemaName = StringUtils.trimToNull(schema.getSchemaName());

        if (supportsCatalogs() && supportsSchemas()) {
            if (catalogName == null) {
                catalogName = getDefaultCatalogName();
            } else {
                catalogName = correctObjectName(catalogName, Catalog.class);
            }

            if (schemaName == null) {
                schemaName = getDefaultSchemaName();
            } else {
                schemaName = correctObjectName(schemaName, Schema.class);
            }
        } else if (!supportsCatalogs() && !supportsSchemas()) {
            return new CatalogAndSchema(null, null);
        } else if (supportsCatalogs()) { //schema is null
            if (catalogName == null) {
                if (schemaName == null) {
                    catalogName = getDefaultCatalogName();
                } else {
                    catalogName = schemaName;
                }
            }
            schemaName = catalogName;
        } else if (supportsSchemas()) {
            if (schemaName == null) {
                if (catalogName == null) {
                    schemaName = getDefaultSchemaName();
                } else {
                    schemaName = catalogName;
                }
            }
            catalogName = schemaName;
        }
        return new CatalogAndSchema(catalogName, schemaName);

    }

    @Override
    public String correctObjectName(final String objectName, final Class<? extends DatabaseObject> objectType) {
        if (quotingStrategy == ObjectQuotingStrategy.QUOTE_ALL_OBJECTS || unquotedObjectsAreUppercased == null
                || objectName == null || (objectName.startsWith(quotingStartCharacter) && objectName.endsWith(
                quotingEndCharacter))) {
            return objectName;
        } else if (unquotedObjectsAreUppercased == Boolean.TRUE) {
            return objectName.toUpperCase();
        } else {
            return objectName.toLowerCase();
        }
    }

    @Override
    public CatalogAndSchema getDefaultSchema() {
        return new CatalogAndSchema(getDefaultCatalogName(), getDefaultSchemaName());

    }

    @Override
    public String getDefaultSchemaName() {

        if (!supportsSchemas()) {
            return getDefaultCatalogName();
        }

        if (defaultSchemaName == null && connection != null) {
            defaultSchemaName = getConnectionSchemaName();
        }


        return defaultSchemaName;
    }

    /**
     * Overwrite this method to get the default schema name for the connection.
     *
     * @return
     */
    protected String getConnectionSchemaName() {
        if (connection == null) {
            return null;
        }
        try {
            ResultSet resultSet = ((JdbcConnection) connection).prepareCall("call current_schema").executeQuery();
            resultSet.next();
            return resultSet.getString(1);
        } catch (Exception e) {
            LogFactory.getLogger().info("Error getting default schema", e);
        }
        return null;
    }

    @Override
    public void setDefaultCatalogName(final String defaultCatalogName) {
        this.defaultCatalogName = correctObjectName(defaultCatalogName, Catalog.class);
    }

    @Override
    public void setDefaultSchemaName(final String schemaName) {
        this.defaultSchemaName = correctObjectName(schemaName, Schema.class);
    }

    /**
     * Returns system (undroppable) views.
     */
    protected Set<String> getSystemTables() {
        return new HashSet<String>();
    }


    /**
     * Returns system (undroppable) views.
     */
    protected Set<String> getSystemViews() {
        return new HashSet<String>();
    }

    // ------- DATABASE FEATURE INFORMATION METHODS ---- //

    /**
     * Does the database type support sequence.
     */
    @Override
    public boolean supportsSequences() {
        return true;
    }

    @Override
    public boolean supportsAutoIncrement() {
        return true;
    }

    // ------- DATABASE-SPECIFIC SQL METHODS ---- //

    @Override
    public void setCurrentDateTimeFunction(final String function) {
        if (function != null) {
            this.currentDateTimeFunction = function;
            this.dateFunctions.add(new DatabaseFunction(function));
        }
    }

    /**
     * Return a date literal with the same value as a string formatted using ISO 8601.
     * <p/>
     * Note: many databases accept date literals in ISO8601 format with the 'T' replaced with
     * a space. Only databases which do not accept these strings should need to override this
     * method.
     * <p/>
     * Implementation restriction:
     * Currently, only the following subsets of ISO8601 are supported:
     * yyyy-MM-dd
     * hh:mm:ss
     * yyyy-MM-ddThh:mm:ss
     */
    @Override
    public String getDateLiteral(final String isoDate) {
        if (isDateOnly(isoDate) || isTimeOnly(isoDate)) {
            return "'" + isoDate + "'";
        } else if (isDateTime(isoDate)) {
//            StringBuffer val = new StringBuffer();
//            val.append("'");
//            val.append(isoDate.substring(0, 10));
//            val.append(" ");
////noinspection MagicNumber
//            val.append(isoDate.substring(11));
//            val.append("'");
//            return val.toString();
            return "'" + isoDate.replace('T', ' ') + "'";
        } else {
            return "BAD_DATE_FORMAT:" + isoDate;
        }
    }


    @Override
    public String getDateTimeLiteral(final java.sql.Timestamp date) {
        return getDateLiteral(new ISODateFormat().format(date).replaceFirst("^'", "").replaceFirst("'$", ""));
    }

    @Override
    public String getDateLiteral(final java.sql.Date date) {
        return getDateLiteral(new ISODateFormat().format(date).replaceFirst("^'", "").replaceFirst("'$", ""));
    }

    @Override
    public String getTimeLiteral(final java.sql.Time date) {
        return getDateLiteral(new ISODateFormat().format(date).replaceFirst("^'", "").replaceFirst("'$", ""));
    }

    @Override
    public String getDateLiteral(final Date date) {
        if (date instanceof java.sql.Date) {
            return getDateLiteral(((java.sql.Date) date));
        } else if (date instanceof java.sql.Time) {
            return getTimeLiteral(((java.sql.Time) date));
        } else if (date instanceof java.sql.Timestamp) {
            return getDateTimeLiteral(((java.sql.Timestamp) date));
        } else {
            throw new RuntimeException("Unexpected type: " + date.getClass().getName());
        }
    }

    @Override
    public Date parseDate(final String dateAsString) throws DateParseException {
        try {
            if (dateAsString.indexOf(" ") > 0) {
                return new SimpleDateFormat("yyyy-MM-dd HH:mm:ss").parse(dateAsString);
            } else if (dateAsString.indexOf("T") > 0) {
                return new SimpleDateFormat("yyyy-MM-dd'T'HH:mm:ss").parse(dateAsString);
            } else {
                if (dateAsString.indexOf(":") > 0) {
                    return new SimpleDateFormat("HH:mm:ss").parse(dateAsString);
                } else {
                    return new SimpleDateFormat("yyyy-MM-dd").parse(dateAsString);
                }
            }
        } catch (ParseException e) {
            throw new DateParseException(dateAsString);
        }
    }

    protected boolean isDateOnly(final String isoDate) {
        return isoDate.length() == "yyyy-MM-dd".length();
    }

    protected boolean isDateTime(final String isoDate) {
        return isoDate.length() >= "yyyy-MM-ddThh:mm:ss".length();
    }

    protected boolean isTimeOnly(final String isoDate) {
        return isoDate.length() == "hh:mm:ss".length();
    }


    /**
     * Returns database-specific line comment string.
     */
    @Override
    public String getLineComment() {
        return "--";
    }

    /**
     * Returns database-specific auto-increment DDL clause.
     */
    @Override
    public String getAutoIncrementClause(final BigInteger startWith, final BigInteger incrementBy) {
        if (!supportsAutoIncrement()) {
            return "";
        }

        // generate an SQL:2003 standard compliant auto increment clause by default

        String autoIncrementClause = getAutoIncrementClause();

        boolean generateStartWith = generateAutoIncrementStartWith(startWith);
        boolean generateIncrementBy = generateAutoIncrementBy(incrementBy);

        if (generateStartWith || generateIncrementBy) {
            autoIncrementClause += getAutoIncrementOpening();

            if (generateStartWith) {
                autoIncrementClause += String.format(getAutoIncrementStartWithClause(), (startWith == null) ? defaultAutoIncrementStartWith : startWith);
            }

            if (generateIncrementBy) {
                if (generateStartWith) {
                    autoIncrementClause += ", ";
                }

                autoIncrementClause += String.format(getAutoIncrementByClause(), (incrementBy == null) ? defaultAutoIncrementBy : incrementBy);
            }

            autoIncrementClause += getAutoIncrementClosing();
        }

        return autoIncrementClause;
    }

    protected String getAutoIncrementClause() {
        return "GENERATED BY DEFAULT AS IDENTITY";
    }

    protected boolean generateAutoIncrementStartWith(final BigInteger startWith) {
        return startWith != null
                && !startWith.equals(defaultAutoIncrementStartWith);
    }

    protected boolean generateAutoIncrementBy(final BigInteger incrementBy) {
        return incrementBy != null
                && !incrementBy.equals(defaultAutoIncrementBy);
    }

    protected String getAutoIncrementOpening() {
        return " (";
    }

    protected String getAutoIncrementClosing() {
        return ")";
    }

    protected String getAutoIncrementStartWithClause() {
        return "START WITH %d";
    }

    protected String getAutoIncrementByClause() {
        return "INCREMENT BY %d";
    }

    @Override
    public String getConcatSql(final String... values) {
        StringBuffer returnString = new StringBuffer();
        for (String value : values) {
            returnString.append(value).append(" || ");
        }

        return returnString.toString().replaceFirst(" \\|\\| $", "");
    }

// ------- DATABASECHANGELOG / DATABASECHANGELOGLOCK METHODS ---- //

    /**
     * @see liquibase.database.Database#getDatabaseChangeLogTableName()
     */
    @Override
    public String getDatabaseChangeLogTableName() {
        return databaseChangeLogTableName;
    }

    /**
     * @see liquibase.database.Database#getDatabaseChangeLogLockTableName()
     */
    @Override
    public String getDatabaseChangeLogLockTableName() {
        return databaseChangeLogLockTableName;
    }

    /**
     * @see liquibase.database.Database#getLiquibaseTablespaceName()
     */
    @Override
    public String getLiquibaseTablespaceName() {
        return liquibaseTablespaceName;
    }

    /**
     * @see liquibase.database.Database#setDatabaseChangeLogTableName(java.lang.String)
     */
    @Override
    public void setDatabaseChangeLogTableName(final String tableName) {
        this.databaseChangeLogTableName = tableName;
    }

    /**
     * @see liquibase.database.Database#setDatabaseChangeLogLockTableName(java.lang.String)
     */
    @Override
    public void setDatabaseChangeLogLockTableName(final String tableName) {
        this.databaseChangeLogLockTableName = tableName;
    }

    /**
     * @see liquibase.database.Database#setLiquibaseTablespaceName(java.lang.String)
     */
    @Override
    public void setLiquibaseTablespaceName(final String tablespace) {
        this.liquibaseTablespaceName = tablespace;
    }

    /**
     * This method will check the database ChangeLog table used to keep track of
     * the changes in the file. If the table does not exist it will create one
     * otherwise it will not do anything besides outputting a log message.
     *
     * @param updateExistingNullChecksums
     * @param contexts
     */
<<<<<<< HEAD
    public void checkDatabaseChangeLogTable(boolean updateExistingNullChecksums, DatabaseChangeLog databaseChangeLog, String... contexts) throws DatabaseException {
=======
    @Override
    public void checkDatabaseChangeLogTable(final boolean updateExistingNullChecksums, final DatabaseChangeLog databaseChangeLog, final String... contexts) throws DatabaseException {
>>>>>>> ea55d2d5
        checkDatabaseChangeLogTable(updateExistingNullChecksums, databaseChangeLog, new Contexts(contexts));
    }
        /**
         * This method will check the database ChangeLog table used to keep track of
         * the changes in the file. If the table does not exist it will create one
         * otherwise it will not do anything besides outputting a log message.
         *
         * @param updateExistingNullChecksums
         * @param contexts
         */
    @Override
	public void checkDatabaseChangeLogTable(final boolean updateExistingNullChecksums, final DatabaseChangeLog databaseChangeLog, final Contexts contexts) throws DatabaseException {
        if (updateExistingNullChecksums && databaseChangeLog == null) {
            throw new DatabaseException("changeLog parameter is required if updating existing checksums");
        }

        if (updateExistingNullChecksums && databaseChangeLog == null) {
            throw new DatabaseException("changeLog parameter is required if updating existing checksums");
        }

        Executor executor = ExecutorService.getInstance().getExecutor(this);

        Table changeLogTable = null;
        try {
            changeLogTable = SnapshotGeneratorFactory.getInstance().getDatabaseChangeLogTable(new SnapshotControl(this, Table.class, Column.class), this);
        } catch (LiquibaseException e) {
            throw new UnexpectedLiquibaseException(e);
        }

        List<SqlStatement> statementsToExecute = new ArrayList<SqlStatement>();

        boolean changeLogCreateAttempted = false;
        if (changeLogTable != null) {
            boolean hasDescription = changeLogTable.getColumn("DESCRIPTION") != null;
            boolean hasComments = changeLogTable.getColumn("COMMENTS") != null;
            boolean hasTag = changeLogTable.getColumn("TAG") != null;
            boolean hasLiquibase = changeLogTable.getColumn("LIQUIBASE") != null;
            boolean liquibaseColumnNotRightSize = false;
            if (!connection.getDatabaseProductName().equals("SQLite")) {
                Integer columnSize = changeLogTable.getColumn("LIQUIBASE").getType().getColumnSize();
                liquibaseColumnNotRightSize = columnSize != null && columnSize != 20;
            }
            boolean hasOrderExecuted = changeLogTable.getColumn("ORDEREXECUTED") != null;
            boolean checksumNotRightSize = false;
            if (!connection.getDatabaseProductName().equals("SQLite")) {
                Integer columnSize = changeLogTable.getColumn("MD5SUM").getType().getColumnSize();
                checksumNotRightSize = columnSize != null && columnSize != 35;
            }
            boolean hasExecTypeColumn = changeLogTable.getColumn("EXECTYPE") != null;

            if (!hasDescription) {
                executor.comment("Adding missing databasechangelog.description column");
                statementsToExecute.add(new AddColumnStatement(getLiquibaseCatalogName(), getLiquibaseSchemaName(), getDatabaseChangeLogTableName(), "DESCRIPTION", "VARCHAR(255)", null));
            }
            if (!hasTag) {
                executor.comment("Adding missing databasechangelog.tag column");
                statementsToExecute.add(new AddColumnStatement(getLiquibaseCatalogName(), getLiquibaseSchemaName(), getDatabaseChangeLogTableName(), "TAG", "VARCHAR(255)", null));
            }
            if (!hasComments) {
                executor.comment("Adding missing databasechangelog.comments column");
                statementsToExecute.add(new AddColumnStatement(getLiquibaseCatalogName(), getLiquibaseSchemaName(), getDatabaseChangeLogTableName(), "COMMENTS", "VARCHAR(255)", null));
            }
            if (!hasLiquibase) {
                executor.comment("Adding missing databasechangelog.liquibase column");
                statementsToExecute.add(new AddColumnStatement(getLiquibaseCatalogName(), getLiquibaseSchemaName(), getDatabaseChangeLogTableName(), "LIQUIBASE", "VARCHAR(255)", null));
            }
            if (!hasOrderExecuted) {
                executor.comment("Adding missing databasechangelog.orderexecuted column");
                statementsToExecute.add(new AddColumnStatement(getLiquibaseCatalogName(), getLiquibaseSchemaName(), getDatabaseChangeLogTableName(), "ORDEREXECUTED", "INT", null));
                statementsToExecute.add(new UpdateStatement(getLiquibaseCatalogName(), getLiquibaseSchemaName(), getDatabaseChangeLogTableName()).addNewColumnValue("ORDEREXECUTED", -1));
                statementsToExecute.add(new SetNullableStatement(getLiquibaseCatalogName(), getLiquibaseSchemaName(), getDatabaseChangeLogTableName(), "ORDEREXECUTED", "INT", false));
            }
            if (checksumNotRightSize) {
                executor.comment("Modifying size of databasechangelog.md5sum column");

                statementsToExecute.add(new ModifyDataTypeStatement(getLiquibaseCatalogName(), getLiquibaseSchemaName(), getDatabaseChangeLogTableName(), "MD5SUM", "VARCHAR(35)"));
            }
            if (liquibaseColumnNotRightSize) {
                executor.comment("Modifying size of databasechangelog.liquibase column");

                statementsToExecute.add(new ModifyDataTypeStatement(getLiquibaseCatalogName(), getLiquibaseSchemaName(), getDatabaseChangeLogTableName(), "LIQUIBASE", "VARCHAR(20)"));
            }
            if (!hasExecTypeColumn) {
                executor.comment("Adding missing databasechangelog.exectype column");
                statementsToExecute.add(new AddColumnStatement(getLiquibaseCatalogName(), getLiquibaseSchemaName(), getDatabaseChangeLogTableName(), "EXECTYPE", "VARCHAR(10)", null));
                statementsToExecute.add(new UpdateStatement(getLiquibaseCatalogName(), getLiquibaseSchemaName(), getDatabaseChangeLogTableName()).addNewColumnValue("EXECTYPE", "EXECUTED"));
                statementsToExecute.add(new SetNullableStatement(getLiquibaseCatalogName(), getLiquibaseSchemaName(), getDatabaseChangeLogTableName(), "EXECTYPE", "VARCHAR(10)", false));
            }

            List<Map> md5sumRS = ExecutorService.getInstance().getExecutor(this).queryForList(new SelectFromDatabaseChangeLogStatement(new SelectFromDatabaseChangeLogStatement.ByNotNullCheckSum(), "MD5SUM"));
            if (md5sumRS.size() > 0) {
                String md5sum = md5sumRS.get(0).get("MD5SUM").toString();
                if (!md5sum.startsWith(CheckSum.getCurrentVersion() + ":")) {
                    executor.comment("DatabaseChangeLog checksums are an incompatible version.  Setting them to null so they will be updated on next database update");
                    statementsToExecute.add(new RawSqlStatement("UPDATE " + escapeTableName(getLiquibaseCatalogName(), getLiquibaseSchemaName(), getDatabaseChangeLogTableName()) + " SET MD5SUM=null"));
                }
            }


        } else if (!changeLogCreateAttempted) {
            executor.comment("Create Database Change Log Table");
            SqlStatement createTableStatement = new CreateDatabaseChangeLogTableStatement();
            if (!canCreateChangeLogTable()) {
                throw new DatabaseException("Cannot create " + escapeTableName(getLiquibaseCatalogName(), getLiquibaseSchemaName(), getDatabaseChangeLogTableName()) + " table for your database.\n\n" +
                        "Please construct it manually using the following SQL as a base and re-run Liquibase:\n\n" +
                        createTableStatement);
            }
            // If there is no table in the database for recording change history create one.
            statementsToExecute.add(createTableStatement);
            LogFactory.getLogger().info("Creating database history table with name: " + escapeTableName(getLiquibaseCatalogName(), getLiquibaseSchemaName(), getDatabaseChangeLogTableName()));
//                }
        }

        for (SqlStatement sql : statementsToExecute) {
            if (SqlGeneratorFactory.getInstance().supports(sql, this)) {
                executor.execute(sql);
                this.commit();
            } else {
                LogFactory.getLogger().info("Cannot run "+sql.getClass().getSimpleName()+" on "+this.getShortName()+" when checking databasechangelog table");
            }
        }

        if (updateExistingNullChecksums) {
            for (RanChangeSet ranChangeSet : this.getRanChangeSetList()) {
                if (ranChangeSet.getLastCheckSum() == null) {
                    ChangeSet changeSet = databaseChangeLog.getChangeSet(ranChangeSet);
                    if (changeSet != null && new ContextChangeSetFilter(contexts).accepts(changeSet) && new DbmsChangeSetFilter(this).accepts(changeSet)) {
                        LogFactory.getLogger().debug("Updating null or out of date checksum on changeSet " + changeSet + " to correct value");
                        executor.execute(new UpdateChangeSetChecksumStatement(changeSet));
                    }
                }
            }
            commit();
            this.ranChangeSetList = null;
        }
    }


    protected boolean canCreateChangeLogTable() throws DatabaseException {
        return true;
    }

    @Override
    public void setCanCacheLiquibaseTableInfo(final boolean canCacheLiquibaseTableInfo) {
        this.canCacheLiquibaseTableInfo = canCacheLiquibaseTableInfo;
        hasDatabaseChangeLogTable = false;
        hasDatabaseChangeLogLockTable = false;
    }

    @Override
    public boolean hasDatabaseChangeLogTable() throws DatabaseException {
        if (hasDatabaseChangeLogTable) {
            return true;
        }
        boolean hasTable = false;
        try {
            hasTable = SnapshotGeneratorFactory.getInstance().hasDatabaseChangeLogTable(this);
        } catch (LiquibaseException e) {
            throw new UnexpectedLiquibaseException(e);
        }
        if (canCacheLiquibaseTableInfo) {
            hasDatabaseChangeLogTable = hasTable;
        }
        return hasTable;
    }

    @Override
    public boolean hasDatabaseChangeLogLockTable() throws DatabaseException {
        if (canCacheLiquibaseTableInfo && hasDatabaseChangeLogLockTable) {
            return true;
        }
        boolean hasTable = false;
        try {
            hasTable = SnapshotGeneratorFactory.getInstance().hasDatabaseChangeLogLockTable(this);
        } catch (LiquibaseException e) {
            throw new UnexpectedLiquibaseException(e);
        }
        if (canCacheLiquibaseTableInfo) {
            hasDatabaseChangeLogLockTable = hasTable;
        }
        return hasTable;
    }

    public boolean isDatabaseChangeLogLockTableInitialized(final boolean tableJustCreated) throws DatabaseException {
        if (canCacheLiquibaseTableInfo && isDatabaseChangeLogLockTableInitialized) {
            return true;
        }
        boolean initialized;
        Executor executor = ExecutorService.getInstance().getExecutor(this);
        try {
            initialized = executor.queryForInt(new RawSqlStatement("select count(*) from " + this.escapeTableName(this.getLiquibaseCatalogName(), this.getLiquibaseSchemaName(), this.getDatabaseChangeLogLockTableName()))) > 0;
        } catch (LiquibaseException e) {
            if (executor.updatesDatabase()) {
                throw new UnexpectedLiquibaseException(e);
            } else {
                //probably didn't actually create the table yet.

                initialized = !tableJustCreated;
            }
        }
        if (canCacheLiquibaseTableInfo) {
            isDatabaseChangeLogLockTableInitialized = initialized;
        }
        return initialized;
    }

    @Override
    public String getLiquibaseCatalogName() {
        return liquibaseCatalogName == null ? getDefaultCatalogName() : liquibaseCatalogName;
    }

    @Override
    public void setLiquibaseCatalogName(final String catalogName) {
        this.liquibaseCatalogName = catalogName;
    }

    @Override
    public String getLiquibaseSchemaName() {
        return liquibaseSchemaName == null ? getDefaultSchemaName() : liquibaseSchemaName;
    }

    @Override
    public void setLiquibaseSchemaName(final String schemaName) {
        this.liquibaseSchemaName = schemaName;
    }

    /**
     * This method will check the database ChangeLogLock table used to keep track of
     * if a machine is updating the database. If the table does not exist it will create one
     * otherwise it will not do anything besides outputting a log message.
     */
    @Override
    public void checkDatabaseChangeLogLockTable() throws DatabaseException {

        boolean createdTable = false;
        Executor executor = ExecutorService.getInstance().getExecutor(this);
        if (!hasDatabaseChangeLogLockTable()) {

            executor.comment("Create Database Lock Table");
            executor.execute(new CreateDatabaseChangeLogLockTableStatement());
            this.commit();
            LogFactory.getLogger().debug("Created database lock table with name: " + escapeTableName(getLiquibaseCatalogName(), getLiquibaseSchemaName(), getDatabaseChangeLogLockTableName()));
            this.hasDatabaseChangeLogLockTable = true;
            createdTable = true;
        }

        if (!isDatabaseChangeLogLockTableInitialized(createdTable)) {
            executor.comment("Initialize Database Lock Table");
            executor.execute(new InitializeDatabaseChangeLogLockTableStatement());
            this.commit();
        }
    }

    @Override
    public boolean isCaseSensitive() {
    	if (caseSensitive == null) {
            if (connection != null) {
                try {
                	caseSensitive = Boolean.valueOf(((JdbcConnection) connection).getUnderlyingConnection().getMetaData().supportsMixedCaseIdentifiers());
                } catch (SQLException e) {
                    LogFactory.getLogger().warning("Cannot determine case sensitivity from JDBC driver", e);
                }
            }
        }

    	if (caseSensitive == null) {
            return false;
    	} else {
    		return caseSensitive.booleanValue();
    	}
    }

    @Override
    public boolean isReservedWord(final String string) {
        return reservedWords.contains(string.toUpperCase());
    }

    /*
    * Check if given string starts with numeric values that may cause problems and should be escaped.
    */
    protected boolean startsWithNumeric(final String objectName) {
        return startsWithNumberPattern.matcher(objectName).matches();
    }

// ------- DATABASE OBJECT DROPPING METHODS ---- //

    /**
     * Drops all objects owned by the connected user.
     */
    @Override
    public void dropDatabaseObjects(final CatalogAndSchema schemaToDrop) throws LiquibaseException {
        ObjectQuotingStrategy currentStrategy = this.getObjectQuotingStrategy();
        this.setObjectQuotingStrategy(ObjectQuotingStrategy.QUOTE_ALL_OBJECTS);
        try {
            DatabaseSnapshot snapshot;
            try {
	            final SnapshotControl snapshotControl = new SnapshotControl(this);
	            final Set<Class<? extends DatabaseObject>> typesToInclude = snapshotControl.getTypesToInclude();

	            //We do not need to remove indexes and primary/unique keys explicitly. They should be removed
	            //as part of tables.
	            typesToInclude.remove(Index.class);
	            typesToInclude.remove(PrimaryKey.class);
	            typesToInclude.remove(UniqueConstraint.class);

	            if (supportsForeignKeyDisable()) {
		            //We do not remove ForeignKey because they will be disabled and removed as parts of tables.
		            typesToInclude.remove(ForeignKey.class);
	            }

	            final long createSnapshotStarted = System.currentTimeMillis();
	            snapshot = SnapshotGeneratorFactory.getInstance().createSnapshot(schemaToDrop, this, snapshotControl);
	            LogFactory.getLogger().debug(String.format("Database snapshot generated in %d ms. Snapshot includes: %s", System.currentTimeMillis() - createSnapshotStarted, typesToInclude));
            } catch (LiquibaseException e) {
                throw new UnexpectedLiquibaseException(e);
            }

	        final long changeSetStarted = System.currentTimeMillis();
	        DiffResult diffResult = DiffGeneratorFactory.getInstance().compare(new EmptyDatabaseSnapshot(this), snapshot, new CompareControl(snapshot.getSnapshotControl().getTypesToInclude()));
            List<ChangeSet> changeSets = new DiffToChangeLog(diffResult, new DiffOutputControl(true, true, false)).generateChangeSets();
	        LogFactory.getLogger().debug(String.format("ChangeSet to Remove Database Objects generated in %d ms.", System.currentTimeMillis() - changeSetStarted));

            final boolean reEnableFK = supportsForeignKeyDisable() && disableForeignKeyChecks();
            try {
                for (ChangeSet changeSet : changeSets) {
                    for (Change change : changeSet.getChanges()) {
                        SqlStatement[] sqlStatements = change.generateStatements(this);
                        for (SqlStatement statement : sqlStatements) {
                            ExecutorService.getInstance().getExecutor(this).execute(statement);
                        }

                    }
                }
            } finally {
                if (reEnableFK) {
                    enableForeignKeyChecks();
                }
            }

            if (SnapshotGeneratorFactory.getInstance().has(new Table().setName(this.getDatabaseChangeLogTableName()).setSchema(this.getLiquibaseCatalogName(), this.getLiquibaseSchemaName()), this)) {
                ExecutorService.getInstance().getExecutor(this).execute(new DropTableStatement(this.getLiquibaseCatalogName(), this.getLiquibaseSchemaName(), this.getDatabaseChangeLogTableName(), false));
            }
            if (SnapshotGeneratorFactory.getInstance().has(new Table().setName(this.getDatabaseChangeLogLockTableName()).setSchema(this.getLiquibaseCatalogName(), this.getLiquibaseSchemaName()), this)) {
                ExecutorService.getInstance().getExecutor(this).execute(new DropTableStatement(this.getLiquibaseCatalogName(), this.getLiquibaseSchemaName(), this.getDatabaseChangeLogLockTableName(), false));
            }

        } finally {
            this.setObjectQuotingStrategy(currentStrategy);
            this.commit();
        }
    }

    @Override
    public boolean supportsDropTableCascadeConstraints() {
        return (this instanceof SQLiteDatabase
                || this instanceof SybaseDatabase
                || this instanceof SybaseASADatabase
                || this instanceof PostgresDatabase
                || this instanceof OracleDatabase
        );
    }

    @Override
    public boolean isSystemObject(final DatabaseObject example) {
        if (example == null) {
            return false;
        }
        if (example.getSchema() != null && example.getSchema().getName() != null && example.getSchema().getName().equalsIgnoreCase("information_schema")) {
            return true;
        }
        if (example instanceof Table && getSystemTables().contains(example.getName())) {
            return true;
        }

        if (example instanceof View && getSystemViews().contains(example.getName())) {
            return true;
        }

        return false;
    }

    public boolean isSystemView(CatalogAndSchema schema, final String viewName) {
        schema = correctSchema(schema);
        if ("information_schema".equalsIgnoreCase(schema.getSchemaName())) {
            return true;
        } else if (getSystemViews().contains(viewName)) {
            return true;
        }
        return false;
    }

    @Override
    public boolean isLiquibaseObject(final DatabaseObject object) {
        if (object instanceof Table) {
            Schema liquibaseSchema = new Schema(getLiquibaseCatalogName(), getLiquibaseSchemaName());
            if (DatabaseObjectComparatorFactory.getInstance().isSameObject(object, new Table().setName(getDatabaseChangeLogTableName()).setSchema(liquibaseSchema), this)) {
                return true;
            }
            if (DatabaseObjectComparatorFactory.getInstance().isSameObject(object, new Table().setName(getDatabaseChangeLogLockTableName()).setSchema(liquibaseSchema), this)) {
                return true;
            }
            return false;
        } else if (object instanceof Column) {
            return isLiquibaseObject(((Column) object).getRelation());
        } else if (object instanceof Index) {
            return isLiquibaseObject(((Index) object).getTable());
        } else if (object instanceof PrimaryKey) {
            return isLiquibaseObject(((PrimaryKey) object).getTable());
        }
        return false;
    }

    // ------- DATABASE TAGGING METHODS ---- //

    /**
     * Tags the database changelog with the given string.
     */
    @Override
    public void tag(final String tagString) throws DatabaseException {
        Executor executor = ExecutorService.getInstance().getExecutor(this);
        try {
            int totalRows = ExecutorService.getInstance().getExecutor(this).queryForInt(new SelectFromDatabaseChangeLogStatement("COUNT(*)"));
            if (totalRows == 0) {
                ChangeSet emptyChangeSet = new ChangeSet(String.valueOf(new Date().getTime()), "liquibase", false, false, "liquibase-internal", null, null, quotingStrategy, null);
                this.markChangeSetExecStatus(emptyChangeSet, ChangeSet.ExecType.EXECUTED);
            }

//            Timestamp lastExecutedDate = (Timestamp) this.getExecutor().queryForObject(createChangeToTagSQL(), Timestamp.class);
            executor.execute(new TagDatabaseStatement(tagString));
            this.commit();

            getRanChangeSetList().get(getRanChangeSetList().size() - 1).setTag(tagString);
        } catch (Exception e) {
            throw new DatabaseException(e);
        }
    }

    @Override
    public boolean doesTagExist(final String tag) throws DatabaseException {
        int count = ExecutorService.getInstance().getExecutor(this).queryForInt(new SelectFromDatabaseChangeLogStatement(new SelectFromDatabaseChangeLogStatement.ByTag(tag), "COUNT(*)"));
        return count > 0;
    }

    @Override
    public String toString() {
        if (getConnection() == null) {
            return getShortName() + " Database";
        }

        return getConnection().getConnectionUserName() + " @ " + getConnection().getURL() + (getDefaultSchemaName() == null ? "" : " (Default Schema: " + getDefaultSchemaName() + ")");
    }


    @Override
    public String getViewDefinition(CatalogAndSchema schema, final String viewName) throws DatabaseException {
        schema = correctSchema(schema);
        String definition = (String) ExecutorService.getInstance().getExecutor(this).queryForObject(new GetViewDefinitionStatement(schema.getCatalogName(), schema.getSchemaName(), viewName), String.class);
        if (definition == null) {
            return null;
        }
        return CREATE_VIEW_AS_PATTERN.matcher(definition).replaceFirst("");
    }

    @Override
    public String escapeTableName(final String catalogName, final String schemaName, final String tableName) {
        return escapeObjectName(catalogName, schemaName, tableName, Table.class);
    }

    @Override
    public String escapeObjectName(String catalogName, String schemaName, final String objectName, final Class<? extends DatabaseObject> objectType) {
//        CatalogAndSchema catalogAndSchema = this.correctSchema(catalogName, schemaName);
//        catalogName = catalogAndSchema.getCatalogName();
//        schemaName = catalogAndSchema.getSchemaName();

        if (supportsSchemas()) {
            catalogName = StringUtils.trimToNull(catalogName);
            schemaName = StringUtils.trimToNull(schemaName);

            if (catalogName == null) {
                catalogName = this.getDefaultCatalogName();
            }
            if (schemaName == null) {
                schemaName = this.getDefaultSchemaName();
            }

            if (!supportsCatalogInObjectName(objectType)) {
                catalogName = null;
            }
            if (catalogName == null && schemaName == null) {
                return escapeObjectName(objectName, objectType);
            } else if (catalogName == null || !this.supportsCatalogInObjectName(objectType)) {
                if (isDefaultSchema(catalogName, schemaName) && !getOutputDefaultSchema()) {
                    return escapeObjectName(objectName, objectType);
                } else {
                    return escapeObjectName(schemaName, Schema.class) + "." + escapeObjectName(objectName, objectType);
                }
            } else {
                if (isDefaultSchema(catalogName, schemaName) && !getOutputDefaultSchema() && !getOutputDefaultCatalog()) {
                    return escapeObjectName(objectName, objectType);
                } else if (isDefaultSchema(catalogName, schemaName) && !getOutputDefaultCatalog()) {
                    return escapeObjectName(schemaName, Schema.class) + "." + escapeObjectName(objectName, objectType);
                } else {
                    return escapeObjectName(catalogName, Catalog.class) + "." + escapeObjectName(schemaName, Schema.class) + "." + escapeObjectName(objectName, objectType);
                }
            }
        } else if (supportsCatalogs()) {
            catalogName = StringUtils.trimToNull(catalogName);
            schemaName = StringUtils.trimToNull(schemaName);

            if (catalogName != null) {
                if (getOutputDefaultCatalog()) {
                    return escapeObjectName(catalogName, Catalog.class) + "." + escapeObjectName(objectName, objectType);
                } else {
                    if (isDefaultCatalog(catalogName)) {
                        return escapeObjectName(objectName, objectType);
                    } else {
                        return escapeObjectName(catalogName, Catalog.class) + "." + escapeObjectName(objectName, objectType);
                    }
                }
            } else {
                if (schemaName != null) { //they actually mean catalog name
                    if (getOutputDefaultCatalog()) {
                        return escapeObjectName(schemaName, Catalog.class) + "." + escapeObjectName(objectName, objectType);
                    } else {
                        if (isDefaultCatalog(schemaName)) {
                            return escapeObjectName(objectName, objectType);
                        } else {
                            return escapeObjectName(schemaName, Catalog.class) + "." + escapeObjectName(objectName, objectType);
                        }
                    }
                } else {
                    catalogName = this.getDefaultCatalogName();

                    if (catalogName == null) {
                        return escapeObjectName(objectName, objectType);
                    } else {
                        if (isDefaultCatalog(catalogName) && getOutputDefaultCatalog()) {
                            return escapeObjectName(catalogName, Catalog.class) + "." + escapeObjectName(objectName, objectType);
                        } else {
                            return escapeObjectName(objectName, objectType);
                        }
                    }
                }
            }

        } else {
            return escapeObjectName(objectName, objectType);
        }
    }

    @Override
    public String escapeObjectName(String objectName, final Class<? extends DatabaseObject> objectType) {
        if (objectName != null) {
            if (objectName.contains("-") || startsWithNumeric(objectName) || isReservedWord(objectName)) {
                return quoteObject(objectName, objectType);
            } else if (quotingStrategy == ObjectQuotingStrategy.QUOTE_ALL_OBJECTS) {
                return quoteObject(objectName, objectType);
            }
            objectName = objectName.trim();
        }
        return objectName;
    }

    public String quoteObject(final String objectName, final Class<? extends DatabaseObject> objectType) {
        return quotingStartCharacter + objectName + quotingEndCharacter;
    }

    @Override
    public String escapeIndexName(final String catalogName, final String schemaName, final String indexName) {
        return escapeObjectName(catalogName, schemaName, indexName, Index.class);
    }

    @Override
    public String escapeSequenceName(final String catalogName, final String schemaName, final String sequenceName) {
        return escapeObjectName(catalogName, schemaName, sequenceName, Sequence.class);
    }

    @Override
    public String escapeConstraintName(final String constraintName) {
        return escapeObjectName(constraintName, Index.class);
    }

    @Override
    public String escapeColumnName(final String catalogName, final String schemaName, final String tableName, final String columnName) {
        return escapeObjectName(columnName, Column.class);
    }

    @Override
    public String escapeColumnNameList(final String columnNames) {
        StringBuffer sb = new StringBuffer();
        for (String columnName : columnNames.split(",")) {
            if (sb.length() > 0) {
                sb.append(", ");
            }
            sb.append(escapeObjectName(columnName.trim(), Column.class));
        }
        return sb.toString();

    }

    @Override
    public boolean supportsSchemas() {
        return true;
    }

    @Override
    public boolean supportsCatalogs() {
        return true;
    }

    public boolean jdbcCallsCatalogsSchemas() {
        return false;
    }

    @Override
    public boolean supportsCatalogInObjectName(final Class<? extends DatabaseObject> type) {
        return false;
    }

    @Override
    public String generatePrimaryKeyName(final String tableName) {
        return "PK_" + tableName.toUpperCase();
    }

    @Override
    public String escapeViewName(final String catalogName, final String schemaName, final String viewName) {
        return escapeObjectName(catalogName, schemaName, viewName, View.class);
    }

    /**
     * Returns the run status for the given ChangeSet
     */
    @Override
    public ChangeSet.RunStatus getRunStatus(final ChangeSet changeSet) throws DatabaseException, DatabaseHistoryException {
        if (!hasDatabaseChangeLogTable()) {
            return ChangeSet.RunStatus.NOT_RAN;
        }

        RanChangeSet foundRan = getRanChangeSet(changeSet);

        if (foundRan == null) {
            return ChangeSet.RunStatus.NOT_RAN;
        } else {
            if (foundRan.getLastCheckSum() == null) {
                try {
                    LogFactory.getLogger().info("Updating NULL md5sum for " + changeSet.toString());
                    ExecutorService.getInstance().getExecutor(this).execute(new RawSqlStatement("UPDATE " + escapeTableName(getLiquibaseCatalogName(), getLiquibaseSchemaName(), getDatabaseChangeLogTableName()) + " SET MD5SUM='" + changeSet.generateCheckSum().toString() + "' WHERE ID='" + changeSet.getId() + "' AND AUTHOR='" + changeSet.getAuthor() + "' AND FILENAME='" + changeSet.getFilePath() + "'"));

                    this.commit();
                } catch (DatabaseException e) {
                    throw new DatabaseException(e);
                }

                return ChangeSet.RunStatus.ALREADY_RAN;
            } else {
                if (foundRan.getLastCheckSum().equals(changeSet.generateCheckSum())) {
                    return ChangeSet.RunStatus.ALREADY_RAN;
                } else {
                    if (changeSet.shouldRunOnChange()) {
                        return ChangeSet.RunStatus.RUN_AGAIN;
                    } else {
                        return ChangeSet.RunStatus.INVALID_MD5SUM;
//                        throw new DatabaseHistoryException("MD5 Check for " + changeSet.toString() + " failed");
                    }
                }
            }
        }
    }

    @Override
    public RanChangeSet getRanChangeSet(final ChangeSet changeSet) throws DatabaseException, DatabaseHistoryException {
        if (!hasDatabaseChangeLogTable()) {
            return null;
        }

        RanChangeSet foundRan = null;
        for (RanChangeSet ranChange : getRanChangeSetList()) {
            if (ranChange.isSameAs(changeSet)) {
                foundRan = ranChange;
                break;
            }
        }
        return foundRan;
    }

    /**
     * Returns the ChangeSets that have been run against the current database.
     */
    @Override
    public List<RanChangeSet> getRanChangeSetList() throws DatabaseException {
        if (this.ranChangeSetList != null) {
            return this.ranChangeSetList;
        }

        String databaseChangeLogTableName = escapeTableName(getLiquibaseCatalogName(), getLiquibaseSchemaName(), getDatabaseChangeLogTableName());
        ranChangeSetList = new ArrayList<RanChangeSet>();
        if (hasDatabaseChangeLogTable()) {
            LogFactory.getLogger().info("Reading from " + databaseChangeLogTableName);
            SqlStatement select = new SelectFromDatabaseChangeLogStatement("FILENAME", "AUTHOR", "ID", "MD5SUM", "DATEEXECUTED", "ORDEREXECUTED", "TAG", "EXECTYPE", "DESCRIPTION", "COMMENTS").setOrderBy("DATEEXECUTED ASC", "ORDEREXECUTED ASC");
            List<Map> results = ExecutorService.getInstance().getExecutor(this).queryForList(select);
            for (Map rs : results) {
                String fileName = rs.get("FILENAME").toString();
                String author = rs.get("AUTHOR").toString();
                String id = rs.get("ID").toString();
                String md5sum = rs.get("MD5SUM") == null ? null : rs.get("MD5SUM").toString();
                String description = rs.get("DESCRIPTION") == null ? null : rs.get("DESCRIPTION").toString();
                String comments = rs.get("COMMENTS") == null ? null : rs.get("COMMENTS").toString();
                Object tmpDateExecuted = rs.get("DATEEXECUTED");
                Date dateExecuted = null;
                if (tmpDateExecuted instanceof Date) {
                    dateExecuted = (Date) tmpDateExecuted;
                } else {
                    DateFormat df = new SimpleDateFormat("yyyy-MM-dd HH:mm:ss");
                    try {
                        dateExecuted = df.parse((String) tmpDateExecuted);
                    } catch (ParseException e) {
                    }
                }
                String tag = rs.get("TAG") == null ? null : rs.get("TAG").toString();
                String execType = rs.get("EXECTYPE") == null ? null : rs.get("EXECTYPE").toString();
                try {
                    RanChangeSet ranChangeSet = new RanChangeSet(fileName, id, author, CheckSum.parse(md5sum), dateExecuted, tag, ChangeSet.ExecType.valueOf(execType), description, comments);
                    ranChangeSetList.add(ranChangeSet);
                } catch (IllegalArgumentException e) {
                    LogFactory.getLogger().severe("Unknown EXECTYPE from database: " + execType);
                    throw e;
                }
            }
        }
        return ranChangeSetList;
    }

    @Override
    public Date getRanDate(final ChangeSet changeSet) throws DatabaseException, DatabaseHistoryException {
        RanChangeSet ranChange = getRanChangeSet(changeSet);
        if (ranChange == null) {
            return null;
        } else {
            return ranChange.getDateExecuted();
        }
    }

    /**
     * After the change set has been ran against the database this method will update the change log table
     * with the information.
     */
    @Override
    public void markChangeSetExecStatus(final ChangeSet changeSet, final ChangeSet.ExecType execType) throws DatabaseException {


        ExecutorService.getInstance().getExecutor(this).execute(new MarkChangeSetRanStatement(changeSet, execType));
        commit();
        getRanChangeSetList().add(new RanChangeSet(changeSet, execType));
    }

    @Override
    public void removeRanStatus(final ChangeSet changeSet) throws DatabaseException {

        ExecutorService.getInstance().getExecutor(this).execute(new RemoveChangeSetRanStatusStatement(changeSet));
        commit();

        getRanChangeSetList().remove(new RanChangeSet(changeSet));
    }

    @Override
    public String escapeStringForDatabase(final String string) {
        if (string == null) {
            return null;
        }
        return string.replaceAll("'", "''");
    }

    @Override
    public void commit() throws DatabaseException {
        try {
            getConnection().commit();
        } catch (DatabaseException e) {
            throw new DatabaseException(e);
        }
    }

    @Override
    public void rollback() throws DatabaseException {
        try {
            getConnection().rollback();
        } catch (DatabaseException e) {
            throw new DatabaseException(e);
        }
    }

    @Override
    public boolean equals(final Object o) {
        if (this == o) return true;
        if (o == null || getClass() != o.getClass()) return false;

        AbstractJdbcDatabase that = (AbstractJdbcDatabase) o;

        if (connection == null) {
            if (that.connection == null) {
                return this == that;
            } else {
                return false;
            }
        } else {
            return connection.equals(that.connection);
        }
    }

    @Override
    public int hashCode() {
        return (connection != null ? connection.hashCode() : super.hashCode());
    }

    @Override
    public void close() throws DatabaseException {
        DatabaseConnection connection = getConnection();
        if (connection != null) {
            if (previousAutoCommit != null) {
                try {
                    connection.setAutoCommit(previousAutoCommit);
                } catch (DatabaseException e) {
                    LogFactory.getLogger().warning("Failed to restore the auto commit to " + previousAutoCommit);

                    throw e;
                }
            }
            connection.close();
        }
    }

    @Override
    public boolean supportsRestrictForeignKeys() {
        return true;
    }

    @Override
    public boolean isAutoCommit() throws DatabaseException {
        try {
            return getConnection().getAutoCommit();
        } catch (DatabaseException e) {
            throw new DatabaseException(e);
        }
    }

    @Override
    public void setAutoCommit(final boolean b) throws DatabaseException {
        try {
            getConnection().setAutoCommit(b);
        } catch (DatabaseException e) {
            throw new DatabaseException(e);
        }
    }

    /**
     * Default implementation, just look for "local" IPs. If the database returns a null URL we return false since we don't know it's safe to run the update.
     *
     * @throws liquibase.exception.DatabaseException
     *
     */
    @Override
    public boolean isSafeToRunUpdate() throws DatabaseException {
        DatabaseConnection connection = getConnection();
        if (connection == null) {
            return true;
        }
        String url = connection.getURL();
        if (url == null) {
            return false;
        }
        return (url.contains("localhost")) || (url.contains("127.0.0.1"));
    }

    @Override
    public void executeStatements(final Change change, final DatabaseChangeLog changeLog, final List<SqlVisitor> sqlVisitors) throws LiquibaseException {
        SqlStatement[] statements = change.generateStatements(this);

        execute(statements, sqlVisitors);
    }

    /*
     * Executes the statements passed as argument to a target {@link Database}
     *
     * @param statements an array containing the SQL statements to be issued
     * @param database the target {@link Database}
     * @throws DatabaseException if there were problems issuing the statements
     */
    @Override
    public void execute(final SqlStatement[] statements, final List<SqlVisitor> sqlVisitors) throws LiquibaseException {
        for (SqlStatement statement : statements) {
            if (statement.skipOnUnsupported() && !SqlGeneratorFactory.getInstance().supports(statement, this)) {
                continue;
            }
            LogFactory.getLogger().debug("Executing Statement: " + statement.getClass().getName());
            ExecutorService.getInstance().getExecutor(this).execute(statement, sqlVisitors);
        }
    }


    @Override
    public void saveStatements(final Change change, final List<SqlVisitor> sqlVisitors, final Writer writer) throws IOException, StatementNotSupportedOnDatabaseException, LiquibaseException {
        SqlStatement[] statements = change.generateStatements(this);
        for (SqlStatement statement : statements) {
            for (Sql sql : SqlGeneratorFactory.getInstance().generateSql(statement, this)) {
                writer.append(sql.toSql()).append(sql.getEndDelimiter()).append(StreamUtil.getLineSeparator()).append(StreamUtil.getLineSeparator());
            }
        }
    }

    @Override
    public void executeRollbackStatements(final Change change, final List<SqlVisitor> sqlVisitors) throws LiquibaseException, RollbackImpossibleException {
        SqlStatement[] statements = change.generateRollbackStatements(this);
        List<SqlVisitor> rollbackVisitors = new ArrayList<SqlVisitor>();
        if (sqlVisitors != null) {
            for (SqlVisitor visitor : sqlVisitors) {
                if (visitor.isApplyToRollback()) {
                    rollbackVisitors.add(visitor);
                }
            }
        }
        execute(statements, rollbackVisitors);
    }

    @Override
    public void saveRollbackStatement(final Change change, final List<SqlVisitor> sqlVisitors, final Writer writer) throws IOException, RollbackImpossibleException, StatementNotSupportedOnDatabaseException, LiquibaseException {
        SqlStatement[] statements = change.generateRollbackStatements(this);
        for (SqlStatement statement : statements) {
            for (Sql sql : SqlGeneratorFactory.getInstance().generateSql(statement, this)) {
                writer.append(sql.toSql()).append(sql.getEndDelimiter()).append("\n\n");
            }
        }
    }

    @Override
    public int getNextChangeSetSequenceValue() throws LiquibaseException {
        if (lastChangeSetSequenceValue == null) {
            if (getConnection() == null) {
                lastChangeSetSequenceValue = 0;
            } else {
                lastChangeSetSequenceValue = ExecutorService.getInstance().getExecutor(this).queryForInt(new GetNextChangeSetSequenceValueStatement());
            }
        }

        return ++lastChangeSetSequenceValue;
    }

    @Override
    public List<DatabaseFunction> getDateFunctions() {
        return dateFunctions;
    }

    @Override
    public boolean isFunction(final String string) {
        if (string.endsWith("()")) {
            return true;
        }
        for (DatabaseFunction function : getDateFunctions()) {
            if (function.toString().equalsIgnoreCase(string)) {
                return true;
            }
        }
        return false;
    }

    @Override
    public void resetInternalState() {
        this.ranChangeSetList = null;
        this.hasDatabaseChangeLogLockTable = false;
    }

    @Override
    public boolean supportsForeignKeyDisable() {
        return false;
    }

    @Override
    public boolean disableForeignKeyChecks() throws DatabaseException {
        throw new DatabaseException("ForeignKeyChecks Management not supported");
    }

    @Override
    public void enableForeignKeyChecks() throws DatabaseException {
        throw new DatabaseException("ForeignKeyChecks Management not supported");
    }

    @Override
    public boolean createsIndexesForForeignKeys() {
        return false;
    }

    @Override
    public int getDataTypeMaxParameters(final String dataTypeName) {
        return 2;
    }

    public CatalogAndSchema getSchemaFromJdbcInfo(final String rawCatalogName, final String rawSchemaName) {
        return this.correctSchema(new CatalogAndSchema(rawCatalogName, rawSchemaName));
    }

    public String getJdbcCatalogName(final CatalogAndSchema schema) {
        return schema.getCatalogName();
    }

    public String getJdbcSchemaName(final CatalogAndSchema schema) {
        return schema.getSchemaName();
    }

    public final String getJdbcCatalogName(final Schema schema) {
        if (schema == null) {
            return getJdbcCatalogName(getDefaultSchema());
        } else {
            return getJdbcCatalogName(new CatalogAndSchema(schema.getCatalogName(), schema.getName()));
        }
    }

    public final String getJdbcSchemaName(final Schema schema) {
        if (schema == null) {
            return getJdbcSchemaName(getDefaultSchema());
        } else {
            return getJdbcSchemaName(new CatalogAndSchema(schema.getCatalogName(), schema.getName()));
        }
    }

    @Override
    public boolean dataTypeIsNotModifiable(final String typeName) {
        return unmodifiableDataTypes.contains(typeName.toLowerCase());
    }

    @Override
    public void setObjectQuotingStrategy(final ObjectQuotingStrategy quotingStrategy) {
        this.quotingStrategy = quotingStrategy;
    }

    @Override
    public ObjectQuotingStrategy getObjectQuotingStrategy() {
        return this.quotingStrategy;
    }

    @Override
    public String generateDatabaseFunctionValue(final DatabaseFunction databaseFunction) {
        if (databaseFunction.getValue() == null) {
            return null;
        }
        if (isCurrentTimeFunction(databaseFunction.getValue().toLowerCase())) {
            return getCurrentDateTimeFunction();
        } else if (databaseFunction instanceof SequenceNextValueFunction) {
            if (sequenceNextValueFunction == null) {
                throw new RuntimeException(String.format("next value function for a sequence is not configured for database %s",
                        getDefaultDatabaseProductName()));
            }
            return String.format(sequenceNextValueFunction, escapeObjectName(databaseFunction.getValue(), Sequence.class));
        } else if (databaseFunction instanceof SequenceCurrentValueFunction) {
            if (sequenceCurrentValueFunction == null) {
                throw new RuntimeException(String.format("current value function for a sequence is not configured for database %s",
                        getDefaultDatabaseProductName()));
            }
            return String.format(sequenceCurrentValueFunction, escapeObjectName(databaseFunction.getValue(), Sequence.class));
        } else {
            return databaseFunction.getValue();
        }
    }

    private boolean isCurrentTimeFunction(final String functionValue) {
        return functionValue.startsWith("current_timestamp")
                || functionValue.startsWith("current_datetime")
                || getCurrentDateTimeFunction().equalsIgnoreCase(functionValue);
    }

    @Override
    public String getCurrentDateTimeFunction() {
        return currentDateTimeFunction;
    }

 	@Override
    public void setOutputDefaultSchema(final boolean outputDefaultSchema) {
		this.outputDefaultSchema = outputDefaultSchema;

 	}

    @Override
    public boolean isDefaultSchema(final String catalog, final String schema) {
        if (!supportsSchemas()) {
            return true;
        }

        if (!isDefaultCatalog(catalog)) {
            return false;
        }
        return schema == null || schema.equalsIgnoreCase(getDefaultSchemaName());
    }

    @Override
    public boolean isDefaultCatalog(final String catalog) {
        if (!supportsCatalogs()) {
            return true;
        }

        return catalog == null || catalog.equalsIgnoreCase(getDefaultCatalogName());

    }

 	@Override
    public boolean getOutputDefaultSchema() {
 		return outputDefaultSchema;
 	}

    @Override
    public boolean getOutputDefaultCatalog() {
        return outputDefaultCatalog;
    }

    @Override
    public void setOutputDefaultCatalog(final boolean outputDefaultCatalog) {
        this.outputDefaultCatalog = outputDefaultCatalog;
    }

    @Override
    public boolean supportsPrimaryKeyNames() {
        return true;
    }

    @Override
	public String getSystemSchema(){
    	return "information_schema";
    }
}<|MERGE_RESOLUTION|>--- conflicted
+++ resolved
@@ -691,12 +691,8 @@
      * @param updateExistingNullChecksums
      * @param contexts
      */
-<<<<<<< HEAD
-    public void checkDatabaseChangeLogTable(boolean updateExistingNullChecksums, DatabaseChangeLog databaseChangeLog, String... contexts) throws DatabaseException {
-=======
     @Override
     public void checkDatabaseChangeLogTable(final boolean updateExistingNullChecksums, final DatabaseChangeLog databaseChangeLog, final String... contexts) throws DatabaseException {
->>>>>>> ea55d2d5
         checkDatabaseChangeLogTable(updateExistingNullChecksums, databaseChangeLog, new Contexts(contexts));
     }
         /**
@@ -709,10 +705,6 @@
          */
     @Override
 	public void checkDatabaseChangeLogTable(final boolean updateExistingNullChecksums, final DatabaseChangeLog databaseChangeLog, final Contexts contexts) throws DatabaseException {
-        if (updateExistingNullChecksums && databaseChangeLog == null) {
-            throw new DatabaseException("changeLog parameter is required if updating existing checksums");
-        }
-
         if (updateExistingNullChecksums && databaseChangeLog == null) {
             throw new DatabaseException("changeLog parameter is required if updating existing checksums");
         }
