--- conflicted
+++ resolved
@@ -313,11 +313,7 @@
                 try {
                     stmt.execute(statement);
                 } catch (Throwable e) {
-<<<<<<< HEAD
-                    throw new DatabaseException(e.getMessage()+ " [SQL: "+statement+"]", e);
-=======
                     throw new DatabaseException(e.getMessage()+ " [Failed SQL: "+statement+"]", e);
->>>>>>> 6be05801
                 }
             }
             return null;
