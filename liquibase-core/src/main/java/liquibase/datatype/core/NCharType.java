package liquibase.datatype.core;

import java.math.BigInteger;
import java.util.Arrays;

import liquibase.database.Database;
<<<<<<< HEAD
=======
import liquibase.database.core.HsqlDatabase;
import liquibase.database.core.MSSQLDatabase;
import liquibase.database.core.OracleDatabase;
>>>>>>> b25a47a0
import liquibase.datatype.DataTypeInfo;
import liquibase.datatype.DatabaseDataType;
import liquibase.datatype.LiquibaseDataType;

@DataTypeInfo(name="nchar", aliases = { "java.sql.Types.NCHAR", "nchar2"}, minParameters = 0, maxParameters = 1, priority = LiquibaseDataType.PRIORITY_DEFAULT)
public class NCharType extends CharType {

    @Override
    public DatabaseDataType toDatabaseDataType(Database database) {
<<<<<<< HEAD
//        if (database instanceof HsqlDatabase) {
//            return new DatabaseDataType("CHAR", getParameters());
//        }
//        if (database instanceof OracleDatabase) {
//            return new DatabaseDataType("NCHAR", getParameters());
//        }
=======
        if (database instanceof HsqlDatabase) {
            return new DatabaseDataType("CHAR", getParameters());
        }
        if (database instanceof OracleDatabase) {
            return new DatabaseDataType("NCHAR", getParameters());
        }
        if (database instanceof MSSQLDatabase) {
            Object[] parameters = getParameters();
            if (parameters.length > 0) {
                String param1 = parameters[0].toString();
                if (!param1.matches("\\d+")
                        || new BigInteger(param1).compareTo(BigInteger.valueOf(4000)) > 0) {

                    DatabaseDataType type = new DatabaseDataType(database.escapeDataTypeName("nchar"), 4000);
                    type.addAdditionalInformation(getAdditionalInformation());
                    return type;
                }
            }
            if (parameters.length == 0) {
              parameters = new Object[] { 1 };
            } else if (parameters.length > 1) {
                parameters = Arrays.copyOfRange(parameters, 0, 1);
            }
            DatabaseDataType type = new DatabaseDataType(database.escapeDataTypeName("nchar"), parameters);
            type.addAdditionalInformation(getAdditionalInformation());
            return type;
        }
>>>>>>> b25a47a0
        return super.toDatabaseDataType(database);
    }

}<|MERGE_RESOLUTION|>--- conflicted
+++ resolved
@@ -1,15 +1,6 @@
 package liquibase.datatype.core;
 
-import java.math.BigInteger;
-import java.util.Arrays;
-
 import liquibase.database.Database;
-<<<<<<< HEAD
-=======
-import liquibase.database.core.HsqlDatabase;
-import liquibase.database.core.MSSQLDatabase;
-import liquibase.database.core.OracleDatabase;
->>>>>>> b25a47a0
 import liquibase.datatype.DataTypeInfo;
 import liquibase.datatype.DatabaseDataType;
 import liquibase.datatype.LiquibaseDataType;
@@ -19,42 +10,33 @@
 
     @Override
     public DatabaseDataType toDatabaseDataType(Database database) {
-<<<<<<< HEAD
 //        if (database instanceof HsqlDatabase) {
 //            return new DatabaseDataType("CHAR", getParameters());
 //        }
 //        if (database instanceof OracleDatabase) {
 //            return new DatabaseDataType("NCHAR", getParameters());
 //        }
-=======
-        if (database instanceof HsqlDatabase) {
-            return new DatabaseDataType("CHAR", getParameters());
-        }
-        if (database instanceof OracleDatabase) {
-            return new DatabaseDataType("NCHAR", getParameters());
-        }
-        if (database instanceof MSSQLDatabase) {
-            Object[] parameters = getParameters();
-            if (parameters.length > 0) {
-                String param1 = parameters[0].toString();
-                if (!param1.matches("\\d+")
-                        || new BigInteger(param1).compareTo(BigInteger.valueOf(4000)) > 0) {
-
-                    DatabaseDataType type = new DatabaseDataType(database.escapeDataTypeName("nchar"), 4000);
-                    type.addAdditionalInformation(getAdditionalInformation());
-                    return type;
-                }
-            }
-            if (parameters.length == 0) {
-              parameters = new Object[] { 1 };
-            } else if (parameters.length > 1) {
-                parameters = Arrays.copyOfRange(parameters, 0, 1);
-            }
-            DatabaseDataType type = new DatabaseDataType(database.escapeDataTypeName("nchar"), parameters);
-            type.addAdditionalInformation(getAdditionalInformation());
-            return type;
-        }
->>>>>>> b25a47a0
+//        if (database instanceof MSSQLDatabase) {
+//            Object[] parameters = getParameters();
+//            if (parameters.length > 0) {
+//                String param1 = parameters[0].toString();
+//                if (!param1.matches("\\d+")
+//                        || new BigInteger(param1).compareTo(BigInteger.valueOf(4000)) > 0) {
+//
+//                    DatabaseDataType type = new DatabaseDataType(database.escapeDataTypeName("nchar"), 4000);
+//                    type.addAdditionalInformation(getAdditionalInformation());
+//                    return type;
+//                }
+//            }
+//            if (parameters.length == 0) {
+//              parameters = new Object[] { 1 };
+//            } else if (parameters.length > 1) {
+//                parameters = Arrays.copyOfRange(parameters, 0, 1);
+//            }
+//            DatabaseDataType type = new DatabaseDataType(database.escapeDataTypeName("nchar"), parameters);
+//            type.addAdditionalInformation(getAdditionalInformation());
+//            return type;
+//        }
         return super.toDatabaseDataType(database);
     }
 
