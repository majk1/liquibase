package liquibase.datatype.core;

import java.math.BigInteger;
import java.util.Arrays;

import liquibase.database.Database;
import liquibase.database.core.MSSQLDatabase;
import liquibase.database.core.PostgresDatabase;
import liquibase.datatype.DataTypeInfo;
import liquibase.datatype.DatabaseDataType;
import liquibase.datatype.LiquibaseDataType;
import liquibase.statement.DatabaseFunction;
import liquibase.util.StringUtils;

@DataTypeInfo(name="char", aliases = {"java.sql.Types.CHAR", "bpchar"}, minParameters = 0, maxParameters = 1, priority = LiquibaseDataType.PRIORITY_DEFAULT)
public class CharType extends LiquibaseDataType {
    @Override
    public DatabaseDataType toDatabaseDataType(Database database) {
        if (database instanceof MSSQLDatabase) {
            Object[] parameters = getParameters();
            if (parameters.length > 0) {
                String param1 = parameters[0].toString();
                if (!param1.matches("\\d+")
                        || new BigInteger(param1).compareTo(BigInteger.valueOf(8000)) > 0) {

                    DatabaseDataType type = new DatabaseDataType(database.escapeDataTypeName("char"), 8000);
                    type.addAdditionalInformation(getAdditionalInformation());
                    return type;
                }
            }
            if (parameters.length == 0) {
                parameters = new Object[] { 1 };
            } else if (parameters.length > 1) {
                parameters = Arrays.copyOfRange(parameters, 0, 1);
            }
            DatabaseDataType type = new DatabaseDataType(database.escapeDataTypeName("char"), parameters);
            type.addAdditionalInformation(getAdditionalInformation());
            return type;
<<<<<<< HEAD
        }
=======
        } else if (database instanceof PostgresDatabase){
            if (getParameters() != null && getParameters().length == 1 && getParameters()[0].toString().equals("2147483647")) {
                DatabaseDataType type = new DatabaseDataType("CHARACTER");
                type.addAdditionalInformation("VARYING");
                return type;
            }
            return super.toDatabaseDataType(database);
        }

>>>>>>> cab63c81
        return super.toDatabaseDataType(database);
    }

    @Override
    public String objectToSql(Object value, Database database) {
        if (value == null || value.toString().equalsIgnoreCase("null")) {
            return null;
        }

        if (value instanceof DatabaseFunction) {
            return value.toString();
        }

        String val = String.valueOf(value);
        if (database instanceof MSSQLDatabase && !StringUtils.isAscii(val)) {
            return "N'"+database.escapeStringForDatabase(val)+"'";
        }

        return "'"+database.escapeStringForDatabase(val)+"'";
    }

    /**
     * Return the size of this data type definition. If unknown or unspecified, return -1
     */
    protected int getSize() {
        if (getParameters().length == 0) {
            return -1;
        }

        if (getParameters()[0] instanceof String) {
            return Integer.valueOf((String) getParameters()[0]);
        }

        if (getParameters()[0] instanceof Number) {
            return ((Number) getParameters()[0]).intValue();
        }

        return -1;
    }


}<|MERGE_RESOLUTION|>--- conflicted
+++ resolved
@@ -36,9 +36,6 @@
             DatabaseDataType type = new DatabaseDataType(database.escapeDataTypeName("char"), parameters);
             type.addAdditionalInformation(getAdditionalInformation());
             return type;
-<<<<<<< HEAD
-        }
-=======
         } else if (database instanceof PostgresDatabase){
             if (getParameters() != null && getParameters().length == 1 && getParameters()[0].toString().equals("2147483647")) {
                 DatabaseDataType type = new DatabaseDataType("CHARACTER");
@@ -48,7 +45,6 @@
             return super.toDatabaseDataType(database);
         }
 
->>>>>>> cab63c81
         return super.toDatabaseDataType(database);
     }
 
