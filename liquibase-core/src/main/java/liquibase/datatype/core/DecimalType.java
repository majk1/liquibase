--- conflicted
+++ resolved
@@ -22,42 +22,28 @@
 
   @Override
   public DatabaseDataType toDatabaseDataType(Database database) {
-<<<<<<< HEAD
+//    if (database instanceof MSSQLDatabase) {
+//      Object[] parameters = getParameters();
+//      if (parameters.length == 0) {
+//        parameters = new Object[] { 18, 0 };
+//      } else if (parameters.length == 1) {
+//        parameters = new Object[] { parameters[0], 0 };
+//      } else if (parameters.length > 2) {
+//        parameters = Arrays.copyOfRange(parameters, 0, 2);
+//      }
+//      return new DatabaseDataType(database.escapeDataTypeName("decimal"), parameters);
+//    }
 //    if (database instanceof InformixDatabase) {
 //
 //      if(getParameters() != null && getParameters().length == 2) {
 //
-//        // Don't use 255 as a scale because it is invalid,
+//        // Don't use 255 as a scale because it is invalid, 
 //        // use only 1 argument in this special case
 //        if("255".equals(String.valueOf(getParameters()[1]))) {
 //          return new DatabaseDataType(getName(), getParameters()[0]);
 //        }
 //      }
 //    }
-=======
-    if (database instanceof MSSQLDatabase) {
-      Object[] parameters = getParameters();
-      if (parameters.length == 0) {
-        parameters = new Object[] { 18, 0 };
-      } else if (parameters.length == 1) {
-        parameters = new Object[] { parameters[0], 0 };
-      } else if (parameters.length > 2) {
-        parameters = Arrays.copyOfRange(parameters, 0, 2);
-      }
-      return new DatabaseDataType(database.escapeDataTypeName("decimal"), parameters);
-    }
-    if (database instanceof InformixDatabase) {
-
-      if(getParameters() != null && getParameters().length == 2) {
-
-        // Don't use 255 as a scale because it is invalid, 
-        // use only 1 argument in this special case
-        if("255".equals(String.valueOf(getParameters()[1]))) {
-          return new DatabaseDataType(getName(), getParameters()[0]);
-        }
-      }
-    }
->>>>>>> b25a47a0
 
     return super.toDatabaseDataType(database);
   }
