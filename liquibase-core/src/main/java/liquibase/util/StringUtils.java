--- conflicted
+++ resolved
@@ -336,7 +336,6 @@
         }
     }
 
-<<<<<<< HEAD
     public static class DefaultFormatter implements StringUtilsFormatter {
         @Override
         public String toString(Object obj) {
@@ -410,7 +409,7 @@
             return database.escapeObjectName(obj, objectType);
         }
     }
-=======
+
     public static String limitSize(String string, int maxLength) {
         if (string.length() > maxLength) {
             return string.substring(0, maxLength - 3) + "...";
@@ -418,5 +417,4 @@
         return string;
     }
 
->>>>>>> 182e6078
 }