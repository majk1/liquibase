--- conflicted
+++ resolved
@@ -1,32 +1,8 @@
 package liquibase.util;
 
 import java.io.*;
-<<<<<<< HEAD
-import java.util.Enumeration;
-import java.util.jar.JarEntry;
-import java.util.jar.JarFile;
 
 public class FileUtil {
-
-    /**
-     * Schedule a file to be deleted when JVM exits.
-     * If file is directory delete it and all sub-directories.
-     */
-    public static void deleteOnExit(final File file) {
-        file.deleteOnExit();
-        if (file.isDirectory()) {
-            File[] files = file.listFiles();
-            if (files != null) {
-                for (File child  : files) {
-                    deleteOnExit(child);
-                }
-            }
-        }
-    }
-=======
-
-public class FileUtil {
->>>>>>> cab63c81
 
     /**
      * Clean a directory without deleting it.
@@ -61,50 +37,6 @@
         }
     }
 
-<<<<<<< HEAD
-    /**
-     * Unzips the given zip file and returns a File object corresponding to the root directory.
-     * The returned directory is a temporary directory that will be deleted on application exit.
-     */
-    public static File unzip(File zipFile) throws IOException {
-        File tempDir = File.createTempFile("liquibase-unzip", ".dir");
-        tempDir.delete();
-        tempDir.mkdir();
-
-        JarFile jarFile = new JarFile(zipFile);
-        try {
-            Enumeration<JarEntry> entries = jarFile.entries();
-            while (entries.hasMoreElements()) {
-                JarEntry entry = entries.nextElement();
-                File entryFile = new File(tempDir, entry.getName());
-                if (!entry.isDirectory()) {
-                    entryFile.getParentFile().mkdirs();
-                    FileOutputStream out = new FileOutputStream(entryFile);
-
-                    byte[] buf = new byte[1024];
-                    int len;
-                    InputStream inputStream = jarFile.getInputStream(entry);
-                    while ((len = inputStream.read(buf)) > 0) {
-                        if (!zipFile.exists()) {
-                            zipFile.getParentFile().mkdirs();
-                        }
-                        out.write(buf, 0, len);
-                    }
-                    inputStream.close();
-                    out.close();
-                }
-            }
-
-            FileUtil.deleteOnExit(tempDir);
-        } finally {
-            jarFile.close();
-        }
-
-        return tempDir;
-    }
-
-=======
->>>>>>> cab63c81
     public static String getContents(File file) throws IOException {
         if (!file.exists()) {
             return null;
