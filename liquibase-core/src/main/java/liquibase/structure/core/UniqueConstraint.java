--- conflicted
+++ resolved
@@ -63,19 +63,12 @@
 	}
 
     public UniqueConstraint setColumns(List<Column> columns) {
-<<<<<<< HEAD
         set("columns", columns);
-        for (Column column : getColumns()) {
-            column.setRelation(getTable());
-=======
-        setAttribute("columns", columns);
-        if (getAttribute("table", Object.class) instanceof Table) {
-            for (Column column : getColumns()) {
-                column.setRelation(getTable());
-            }
->>>>>>> df53eddd
-        }
-
+		if (getAttribute("table", Object.class) instanceof Table) {
+			for (Column column : getColumns()) {
+				column.setRelation(getTable());
+			}
+		}
         return this;
     }
 
@@ -119,7 +112,7 @@
 	public UniqueConstraint setDisabled(boolean disabled) {
 		this.set("disabled", disabled);
         return this;
-    }
+	}
 
 	public boolean isDisabled() {
 		return get("disabled", Boolean.class);
