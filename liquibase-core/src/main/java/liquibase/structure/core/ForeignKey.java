--- conflicted
+++ resolved
@@ -170,12 +170,6 @@
         return this;
     }
 
-<<<<<<< HEAD
-    public ForeignKeyConstraintType getUpdateRule() {
-        return getAttribute("updateRule", ForeignKeyConstraintType.class);
-    }
-
-=======
     /**
      * In Oracle PL/SQL, the VALIDATE keyword defines whether a foreign key constraint on a column in a table
      * should be checked if it refers to a valid row or not.
@@ -197,8 +191,10 @@
         return this;
     }
 
-
->>>>>>> fd1c7e1f
+    public ForeignKeyConstraintType getUpdateRule() {
+        return getAttribute("updateRule", ForeignKeyConstraintType.class);
+    }
+
     public ForeignKey setUpdateRule(ForeignKeyConstraintType rule) {
         this.setAttribute("updateRule", rule);
         return this;
@@ -220,16 +216,11 @@
 
         ForeignKey that = (ForeignKey) o;
 
-<<<<<<< HEAD
-        if ((this.getSchema() != null) && (that.getSchema() != null)) {
-            return StringUtils.trimToEmpty(this.getSchema().getName()).equalsIgnoreCase(StringUtils.trimToEmpty(that.getSchema().getName()));
-=======
         if (this.getSchema() != null && that.getSchema() != null) {
             boolean schemasEqual = StringUtils.trimToEmpty(this.getSchema().getName()).equalsIgnoreCase(StringUtils.trimToEmpty(that.getSchema().getName()));
             if (!schemasEqual) {
                 return false;
             }
->>>>>>> fd1c7e1f
         }
 
 
