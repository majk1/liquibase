package liquibase.dbtest;

import liquibase.CatalogAndSchema;
import liquibase.Contexts;
import liquibase.LabelExpression;
import liquibase.Liquibase;
import liquibase.changelog.ChangeLogHistoryServiceFactory;
import liquibase.changelog.ChangeSet;
import liquibase.database.Database;
import liquibase.database.DatabaseConnection;
import liquibase.database.DatabaseFactory;
import liquibase.database.core.OracleDatabase;
import liquibase.database.jvm.JdbcConnection;
import liquibase.datatype.DataTypeFactory;
import liquibase.diff.DiffGeneratorFactory;
import liquibase.diff.DiffResult;
import liquibase.diff.compare.CompareControl;
import liquibase.diff.output.DiffOutputControl;
import liquibase.diff.output.changelog.DiffToChangeLog;
import liquibase.diff.output.report.DiffToReport;
import liquibase.exception.ChangeLogParseException;
import liquibase.exception.DatabaseException;
import liquibase.exception.LiquibaseException;
import liquibase.exception.ValidationFailedException;
import liquibase.executor.Executor;
import liquibase.executor.ExecutorService;
import liquibase.lockservice.LockService;
import liquibase.lockservice.LockServiceFactory;
import liquibase.logging.LogFactory;
import liquibase.resource.CompositeResourceAccessor;
import liquibase.resource.FileSystemResourceAccessor;
import liquibase.resource.ResourceAccessor;
import liquibase.servicelocator.ServiceLocator;
import liquibase.snapshot.DatabaseSnapshot;
import liquibase.snapshot.SnapshotControl;
import liquibase.snapshot.SnapshotGeneratorFactory;
import liquibase.statement.core.DropTableStatement;
import liquibase.structure.core.*;
import liquibase.test.DatabaseTestContext;
import liquibase.test.DiffResultAssert;
import liquibase.test.JUnitResourceAccessor;
import liquibase.test.TestContext;
import liquibase.util.RegexMatcher;
import org.junit.After;
import org.junit.Before;
import org.junit.Test;

import java.io.*;
import java.sql.SQLException;
import java.sql.Statement;
import java.util.*;

import static junit.framework.Assert.*;
import static org.junit.Assert.assertFalse;

/**
 * Base class for all database integration tests.  There is an AbstractIntegrationTest subclass for each supported database.
 * The database is assumed to exist at the host returned by getDatabaseServerHostname.  Currently this is hardcoded to an integration test server
 * at liquibase world headquarters.  Feel free to change the return value, but don't check it in.  We are going to improve the config of this at some point.
 */
public abstract class AbstractIntegrationTest {


    protected String completeChangeLog;
    private String rollbackChangeLog;
    private String includedChangeLog;
    private String encodingChangeLog;
    private String externalfkInitChangeLog;
    private String externalEntityChangeLog;
    private String externalEntityChangeLog2;
    private String invalidReferenceChangeLog;
    private String objectQuotingStrategyChangeLog;

    protected String contexts = "test, context-b";
    private Database database;
    private String url;

    protected AbstractIntegrationTest(String changelogDir, String url) throws Exception {
        LogFactory.setLoggingLevel("info");

        this.completeChangeLog = "changelogs/" + changelogDir + "/complete/root.changelog.xml";
        this.rollbackChangeLog = "changelogs/" + changelogDir + "/rollback/rollbackable.changelog.xml";
        this.includedChangeLog = "changelogs/" + changelogDir + "/complete/included.changelog.xml";
        this.encodingChangeLog = "changelogs/common/encoding.changelog.xml";
        this.externalfkInitChangeLog= "changelogs/common/externalfk.init.changelog.xml";
        this.externalEntityChangeLog= "changelogs/common/externalEntity.changelog.xml";
        this.externalEntityChangeLog2= "com/example/nonIncluded/externalEntity.changelog.xml";
        this.invalidReferenceChangeLog= "changelogs/common/invalid.reference.changelog.xml";
        this.objectQuotingStrategyChangeLog = "changelogs/common/object.quoting.strategy.changelog.xml";

        this.url = url;

        ServiceLocator.getInstance().setResourceAccessor(TestContext.getInstance().getTestResourceAccessor());
    }

    private void openConnection(String url) throws Exception {
        DatabaseConnection connection = DatabaseTestContext.getInstance().getConnection(url);

        if (connection != null) {
            database = DatabaseFactory.getInstance().findCorrectDatabaseImplementation(connection);
        }
    }

    @Before
    public void setUp() throws Exception {

        openConnection(url);

        if (database != null) {
            if (!database.getConnection().getAutoCommit()) {
                database.rollback();
            }

            SnapshotGeneratorFactory.resetAll();
            ExecutorService.getInstance().reset();

            LockServiceFactory.getInstance().resetAll();
            LockServiceFactory.getInstance().getLockService(database).init();


            ChangeLogHistoryServiceFactory.getInstance().resetAll();

            if (database.getConnection() != null) {
                ((JdbcConnection) database.getConnection()).getUnderlyingConnection().createStatement().executeUpdate("drop table "+database.getDatabaseChangeLogLockTableName());
                database.commit();
            }

            SnapshotGeneratorFactory.resetAll();
            LockService lockService = LockServiceFactory.getInstance().getLockService(database);
            database.dropDatabaseObjects(CatalogAndSchema.DEFAULT);

            if (database.supportsSchemas()) {
                database.dropDatabaseObjects(new CatalogAndSchema((String) null, DatabaseTestContext.ALT_SCHEMA));
            }

            if (supportsAltCatalogTests()) {
                if (database.supportsSchemas() && database.supportsCatalogs()) {
                    database.dropDatabaseObjects(new CatalogAndSchema(DatabaseTestContext.ALT_CATALOG, DatabaseTestContext.ALT_SCHEMA));
                } else if (database.supportsCatalogs()) {
                    database.dropDatabaseObjects(new CatalogAndSchema(DatabaseTestContext.ALT_SCHEMA, null));
                }
            }
            database.commit();
            SnapshotGeneratorFactory.resetAll();

        }
    }

    protected boolean supportsAltCatalogTests() {
        return database.supportsCatalogs();
    }

    protected Properties createProperties() {
        return new Properties();
    }

    @After
    public void tearDown() throws Exception {
        if (database != null) {
            if (shouldRollBack()) {
                database.rollback();
            }
            ExecutorService.getInstance().clearExecutor(database);
            database.setDefaultSchemaName(null);
            database.setOutputDefaultCatalog(true);
            database.setOutputDefaultSchema(true);
//            database.close();
        }
//        ServiceLocator.resetInternalState();
        SnapshotGeneratorFactory.resetAll();
//        DatabaseFactory.resetInternalState();
    }

    protected boolean shouldRollBack() {
        return true;
    }

    protected Liquibase createLiquibase(String changeLogFile) throws Exception {
        CompositeResourceAccessor fileOpener = new CompositeResourceAccessor(new JUnitResourceAccessor(), new FileSystemResourceAccessor());
        return createLiquibase(changeLogFile, fileOpener);
    }

    private Liquibase createLiquibase(String changeLogFile, ResourceAccessor resourceAccessor) throws LiquibaseException {
        ExecutorService.getInstance().clearExecutor(database);
        database.resetInternalState();
        return new Liquibase(changeLogFile, resourceAccessor, database);
    }

    @Test
    public void testRunChangeLog() throws Exception {
        if (database == null) {
            return;
        }

        runCompleteChangeLog();
    }

    protected void runCompleteChangeLog() throws Exception {
        runChangeLogFile(completeChangeLog);
    }

    protected void runChangeLogFile(String changeLogFile) throws Exception {
        Liquibase liquibase = createLiquibase(changeLogFile);
        clearDatabase(liquibase);

        //run again to test changelog testing logic
        liquibase = createLiquibase(changeLogFile);
        try {
            liquibase.update(this.contexts);
        } catch (ValidationFailedException e) {
            e.printDescriptiveError(System.out);
            throw e;
        }
    }

    protected CatalogAndSchema[] getSchemasToDrop() throws DatabaseException {
        return new CatalogAndSchema[]{
                new CatalogAndSchema(database.correctObjectName("lbcat2", Catalog.class), database.correctObjectName("lbschem2", Schema.class)),
                new CatalogAndSchema(null, database.getDefaultSchemaName())
        };
    }

    @Test
    public void runUpdateOnOldChangelogTableFormat() throws Exception {
        if (database == null) {
            return;
        }
        Liquibase liquibase = createLiquibase(completeChangeLog);
        clearDatabase(liquibase);


        ((JdbcConnection) database.getConnection()).getUnderlyingConnection().createStatement().execute("CREATE TABLE DATABASECHANGELOG (id varchar(150) NOT NULL, " +
                "author varchar(150) NOT NULL, " +
                "filename varchar(255) NOT NULL, " +
                "dateExecuted "+ DataTypeFactory.getInstance().fromDescription("datetime", database).toDatabaseDataType(database) +" NOT NULL, " +
                "md5sum varchar(32), " +
                "description varchar(255), " +
                "comments varchar(255), " +
                "tag varchar(255), " +
                "liquibase varchar(10), " +
                "PRIMARY KEY(id, author, filename))");

        liquibase = createLiquibase(completeChangeLog);
        liquibase.update(this.contexts);

    }

    @Test
    public void testOutputChangeLog() throws Exception {
        if (database == null) {
            return;
        }

        StringWriter output = new StringWriter();
        Liquibase liquibase = createLiquibase(completeChangeLog);
        clearDatabase(liquibase);

        liquibase = createLiquibase(completeChangeLog);
        liquibase.update(this.contexts, output);

        String outputResult = output.getBuffer().toString();
        assertNotNull(outputResult);
        assertTrue(outputResult.length() > 100); //should be pretty big
        System.out.println(outputResult);
        assertTrue("create databasechangelog command not found in: \n" + outputResult, outputResult.contains("CREATE TABLE "+database.escapeTableName(database.getLiquibaseCatalogName(), database.getLiquibaseSchemaName(), database.getDatabaseChangeLogTableName())));
        assertTrue("create databasechangeloglock command not found in: \n" + outputResult, outputResult.contains("CREATE TABLE "+database.escapeTableName(database.getLiquibaseCatalogName(), database.getLiquibaseSchemaName(), database.getDatabaseChangeLogLockTableName())));

        assertTrue(outputResult.contains("€"));
        assertTrue(outputResult.contains("€"));

        DatabaseSnapshot snapshot = SnapshotGeneratorFactory.getInstance().createSnapshot(database.getDefaultSchema(), database, new SnapshotControl(database));
        assertEquals(0, snapshot.get(Schema.class).iterator().next().getDatabaseObjects(Table.class).size());
    }

    protected void clearDatabase(Liquibase liquibase) throws DatabaseException {
        liquibase.dropAll(getSchemasToDrop());
        try {
            Statement statement = null;
            try {
                statement = ((JdbcConnection) database.getConnection()).getUnderlyingConnection().createStatement();
                statement.execute("drop table " + database.escapeTableName(database.getLiquibaseCatalogName(), database.getLiquibaseSchemaName(), database.getDatabaseChangeLogTableName()));
                database.commit();
            } catch (Exception e) {
                System.out.println("Probably expected error dropping databasechangelog table");
                e.printStackTrace();
                database.rollback();
            } finally {
                if (statement != null) {
                    statement.close();
                }
            }
            try {
                statement = ((JdbcConnection) database.getConnection()).getUnderlyingConnection().createStatement();
                statement.execute("drop table " + database.escapeTableName(database.getLiquibaseCatalogName(), database.getLiquibaseSchemaName(), database.getDatabaseChangeLogLockTableName()));
                database.commit();
            } catch (Exception e) {
                System.out.println("Probably expected error dropping databasechangeloglock table");
                e.printStackTrace();
                database.rollback();
            } finally {
                if (statement != null) {
                    statement.close();
                }
            }
        } catch (SQLException e) {
            throw new DatabaseException(e);
        }

        SnapshotGeneratorFactory.resetAll();
        DatabaseFactory.reset();
    }

    @Test
    public void testUpdateTwice() throws Exception {
        if (database == null) {
            return;
        }

        Liquibase liquibase = createLiquibase(completeChangeLog);
        clearDatabase(liquibase);

        liquibase = createLiquibase(completeChangeLog);
        liquibase.update(this.contexts);
        liquibase.update(this.contexts);
    }

    @Test
    public void testUpdateClearUpdate() throws Exception {
        if (database == null) {
            return;
        }

        Liquibase liquibase = createLiquibase(completeChangeLog);
        clearDatabase(liquibase);

        liquibase = createLiquibase(completeChangeLog);
        liquibase.update(this.contexts);
        clearDatabase(liquibase);

        liquibase = createLiquibase(completeChangeLog);
        liquibase.update(this.contexts);
    }

    @Test
    public void testRollbackableChangeLog() throws Exception {
        if (database == null) {
            return;
        }

        Liquibase liquibase = createLiquibase(rollbackChangeLog);
        clearDatabase(liquibase);

        liquibase = createLiquibase(rollbackChangeLog);
        liquibase.update(this.contexts);

        liquibase = createLiquibase(rollbackChangeLog);
        liquibase.rollback(new Date(0), this.contexts);

        liquibase = createLiquibase(rollbackChangeLog);
        liquibase.update(this.contexts);

        liquibase = createLiquibase(rollbackChangeLog);
        liquibase.rollback(new Date(0), this.contexts);
    }

    @Test
    public void testRollbackableChangeLogScriptOnExistingDatabase() throws Exception {
        if (database == null) {
            return;
        }

        Liquibase liquibase = createLiquibase(rollbackChangeLog);
        clearDatabase(liquibase);

        liquibase = createLiquibase(rollbackChangeLog);
        liquibase.update(this.contexts);

        StringWriter writer = new StringWriter();

        liquibase = createLiquibase(rollbackChangeLog);
        liquibase.rollback(new Date(0), this.contexts, writer);

//        System.out.println("Rollback SQL for "+driverName+StreamUtil.getLineSeparator()+StreamUtil.getLineSeparator()+writer.toString());
    }

    @Test
    public void testRollbackableChangeLogScriptOnFutureDatabase() throws Exception {
        if (database == null) {
            return;
        }

        StringWriter writer = new StringWriter();

        Liquibase liquibase = createLiquibase(rollbackChangeLog);
        clearDatabase(liquibase);

        liquibase = createLiquibase(rollbackChangeLog);
        liquibase.futureRollbackSQL(new Contexts(this.contexts), new LabelExpression(), writer);

//        System.out.println("Rollback SQL for future "+driverName+"\n\n"+writer.toString());
    }

    @Test
    public void testTag() throws Exception {
        if (database == null) {
            return;
        }

        Liquibase liquibase = createLiquibase(completeChangeLog);
        clearDatabase(liquibase);

        liquibase = createLiquibase(completeChangeLog);
        liquibase.update(this.contexts);

        liquibase.tag("Test Tag");
    }

    @Test
    public void testDiff() throws Exception {
        if (database == null) {
            return;
        }

        runCompleteChangeLog();

        CompareControl compareControl = new CompareControl();
        compareControl.addSuppressedField(Column.class, "defaultValue");  //database returns different data even if the same
        compareControl.addSuppressedField(Column.class, "autoIncrementInformation"); //database returns different data even if the same
        DiffResult diffResult = DiffGeneratorFactory.getInstance().compare(database, database, compareControl);

        try {
            assertTrue(diffResult.areEqual());
        } catch (AssertionError e) {
            new DiffToReport(diffResult, System.err).print();
            throw e;
        }
    }

    @Test
    public void testRerunDiffChangeLog() throws Exception {
        if (database == null) {
            return;
        }

        for (int run=0; run < 2; run++) { //run once outputting data as insert, once as csv
            boolean outputCsv = run == 1;
            runCompleteChangeLog();

            SnapshotControl snapshotControl = new SnapshotControl(database);
//todo            compareControl.setDiffData(true);

            DatabaseSnapshot originalSnapshot = SnapshotGeneratorFactory.getInstance().createSnapshot(database.getDefaultSchema(), database, snapshotControl);

            CompareControl compareControl = new CompareControl();
            compareControl.addSuppressedField(Column.class, "defaultValue");  //database returns different data even if the same
            compareControl.addSuppressedField(Column.class, "autoIncrementInformation"); //database returns different data even if the same
            if (database instanceof OracleDatabase) {
                compareControl.addSuppressedField(Column.class, "type"); //database returns different nvarchar2 info even though they are the same
            }

            DiffOutputControl diffOutputControl = new DiffOutputControl();
            File tempFile = File.createTempFile("liquibase-test", ".xml");
<<<<<<< HEAD
            FileUtil.deleteOnExit(tempFile);
=======
            deleteOnExit(tempFile);
>>>>>>> cab63c81
            if (outputCsv) {
                diffOutputControl.setDataDir(new File(tempFile.getParentFile(), "liquibase-data").getCanonicalPath().replaceFirst("\\w:",""));
            }

            DiffResult diffResult = DiffGeneratorFactory.getInstance().compare(database, null, compareControl);


            FileOutputStream output = new FileOutputStream(tempFile);
            try {
                new DiffToChangeLog(diffResult, new DiffOutputControl()).print(new PrintStream(output));
                output.flush();
            } finally {
                output.close();
            }

            Liquibase liquibase = createLiquibase(tempFile.getName());
            clearDatabase(liquibase);

            DatabaseSnapshot emptySnapshot = SnapshotGeneratorFactory.getInstance().createSnapshot(database.getDefaultSchema(), database, new SnapshotControl(database));

            //run again to test changelog testing logic
            liquibase = createLiquibase(tempFile.getName());
            try {
                liquibase.update(this.contexts);
            } catch (ValidationFailedException e) {
                e.printDescriptiveError(System.out);
                throw e;
            }

//            tempFile.deleteOnExit();

            DatabaseSnapshot migratedSnapshot = SnapshotGeneratorFactory.getInstance().createSnapshot(database.getDefaultSchema(), database, new SnapshotControl(database));

            DiffResult finalDiffResult = DiffGeneratorFactory.getInstance().compare(originalSnapshot, migratedSnapshot, compareControl);
            try {
                assertTrue(finalDiffResult.areEqual());
            } catch (AssertionError e) {
                new DiffToReport(finalDiffResult, System.err).print();
                throw e;
            }

            //diff to empty and drop all
            DiffResult emptyDiffResult = DiffGeneratorFactory.getInstance().compare(emptySnapshot, migratedSnapshot, compareControl);
            output = new FileOutputStream(tempFile);
            try {
                new DiffToChangeLog(emptyDiffResult, new DiffOutputControl(true, true, true)).print(new PrintStream(output));
                output.flush();
            } finally {
                output.close();
            }

            liquibase = createLiquibase(tempFile.getName());
            System.out.println("updating from "+tempFile.getCanonicalPath());
            try {
                liquibase.update(this.contexts);
            } catch (LiquibaseException e) {
                throw e;
            }

            DatabaseSnapshot emptyAgainSnapshot = SnapshotGeneratorFactory.getInstance().createSnapshot(database.getDefaultSchema(), database, new SnapshotControl(database));
            assertEquals(2, emptyAgainSnapshot.get(Table.class).size());
            assertEquals(0, emptyAgainSnapshot.get(View.class).size());
        }
    }

    @Test
    public void testRerunDiffChangeLogAltSchema() throws Exception {
        if (database == null) {
            return;
        }
        if (!database.supportsSchemas()) {
            return;
        }

        Liquibase liquibase = createLiquibase(includedChangeLog);
        clearDatabase(liquibase);

        database.setDefaultSchemaName("lbcat2");

        LockService lockService = LockServiceFactory.getInstance().getLockService(database);
        lockService.forceReleaseLock();

        liquibase.update(includedChangeLog);

        DatabaseSnapshot originalSnapshot = SnapshotGeneratorFactory.getInstance().createSnapshot(database.getDefaultSchema(), database, new SnapshotControl(database));

        CompareControl compareControl = new CompareControl(new CompareControl.SchemaComparison[]{new CompareControl.SchemaComparison(CatalogAndSchema.DEFAULT, new CatalogAndSchema(null, "lbcat2"))}, originalSnapshot.getSnapshotControl().getTypesToInclude());
        DiffResult diffResult = DiffGeneratorFactory.getInstance().compare(database, null, compareControl);

        File tempFile = File.createTempFile("liquibase-test", ".xml");

        FileOutputStream output = new FileOutputStream(tempFile);
        try {
            new DiffToChangeLog(diffResult, new DiffOutputControl()).print(new PrintStream(output));
            output.flush();
        } finally {
            output.close();
        }

        liquibase = createLiquibase(tempFile.getName());
        clearDatabase(liquibase);

        //run again to test changelog testing logic
        Executor executor = ExecutorService.getInstance().getExecutor(database);
        try {
            executor.execute(new DropTableStatement("lbcat2", "lbcat2", database.getDatabaseChangeLogTableName(), false));
        } catch (DatabaseException e) {
            //ok
        }
        try {
            executor.execute(new DropTableStatement("lbcat2", "lbcat2", database.getDatabaseChangeLogLockTableName(), false));
        } catch (DatabaseException e) {
            //ok
        }
        database.commit();

        DatabaseConnection connection = DatabaseTestContext.getInstance().getConnection(url);
        database = DatabaseFactory.getInstance().findCorrectDatabaseImplementation(connection);
        database.setDefaultSchemaName("lbcat2");
        liquibase = createLiquibase(tempFile.getName());
        try {
            liquibase.update(this.contexts);
        } catch (ValidationFailedException e) {
            e.printDescriptiveError(System.out);
            throw e;
        }

        tempFile.deleteOnExit();

        DatabaseSnapshot finalSnapshot = SnapshotGeneratorFactory.getInstance().createSnapshot(database.getDefaultSchema(), database, new SnapshotControl(database));

        CompareControl finalCompareControl = new CompareControl();
        finalCompareControl.addSuppressedField(Column.class, "autoIncrementInformation");
        DiffResult finalDiffResult = DiffGeneratorFactory.getInstance().compare(originalSnapshot, finalSnapshot, finalCompareControl);
        new DiffToReport(finalDiffResult, System.out).print();
        assertTrue(finalDiffResult.areEqual());
    }

    @Test
    public void testClearChecksums() throws Exception {
        if (database == null) {
            return;
        }

        Liquibase liquibase = createLiquibase(completeChangeLog);
        clearDatabase(liquibase);

        liquibase = createLiquibase(completeChangeLog);
        clearDatabase(liquibase);

        liquibase = createLiquibase(completeChangeLog);
        liquibase.update(this.contexts);

        liquibase.clearCheckSums();
    }

    @Test
    public void testTagEmptyDatabase() throws Exception {
        if (database == null) {
            return;
        }

        Liquibase liquibase = createLiquibase(completeChangeLog);
        clearDatabase(liquibase);

        liquibase = createLiquibase(completeChangeLog);
        liquibase.checkLiquibaseTables(false, null, new Contexts(), new LabelExpression());
        liquibase.tag("empty");

        liquibase = createLiquibase(rollbackChangeLog);
        liquibase.update(new Contexts());

        liquibase.rollback("empty", new Contexts());

    }

    @Test
    public void testUnrunChangeSetsEmptyDatabase() throws Exception {
        if (database == null) {
            return;
        }

        Liquibase liquibase = createLiquibase(completeChangeLog);
        clearDatabase(liquibase);

        liquibase = createLiquibase(completeChangeLog);
        List<ChangeSet> list = liquibase.listUnrunChangeSets(new Contexts(this.contexts), new LabelExpression());

        assertTrue(list.size() > 0);

    }

    @Test
    public void testAbsolutePathChangeLog() throws Exception {
        if (database == null) {
            return;
        }


        Set<String> urls = new JUnitResourceAccessor().list(null, includedChangeLog, true, false, true);
        String absolutePathOfChangeLog = urls.iterator().next();

        absolutePathOfChangeLog = absolutePathOfChangeLog.replaceFirst("file:\\/", "");
        if (System.getProperty("os.name").startsWith("Windows ")) {
            absolutePathOfChangeLog = absolutePathOfChangeLog.replace('/', '\\');
        } else {
            absolutePathOfChangeLog = "/" + absolutePathOfChangeLog;
        }
        Liquibase liquibase = createLiquibase(absolutePathOfChangeLog, new FileSystemResourceAccessor());
        clearDatabase(liquibase);

        liquibase.update(this.contexts);

        liquibase.update(this.contexts); //try again, make sure there are no errors

        clearDatabase(liquibase);
    }


//    @Test
//    public void testRerunChangeLogOnDifferentSchema() throws Exception {
//        if (database == null) {
//            return;
//        }
//
//        if (!database.supportsSchemas()) {
//            return;
//        }
//
//        runCompleteChangeLog();
//
//        DatabaseConnection connection2 = TestContext.getWriteExecutor().getConnection(url);
//
//        Database database2 = DatabaseFactory.getWriteExecutor().findCorrectDatabaseImplementation(connection2);
//
//        database2.setDefaultSchemaName("liquibaseb");
//
//        { //this is ugly, but is a special case specific to this test
//            Field changeLogTableExistsField = AbstractJdbcDatabase.class.getDeclaredField("changeLogTableExists");
//            changeLogTableExistsField.setAccessible(true);
//            changeLogTableExistsField.set(database2, false);
//
//            Field changeLogCreateAttemptedField = AbstractJdbcDatabase.class.getDeclaredField("changeLogCreateAttempted");
//            changeLogCreateAttemptedField.setAccessible(true);
//            changeLogCreateAttemptedField.set(database2, false);
//
//            Field changeLogLockTableExistsField = AbstractJdbcDatabase.class.getDeclaredField("changeLogLockTableExists");
//            changeLogLockTableExistsField.setAccessible(true);
//            changeLogLockTableExistsField.set(database2, false);
//
//            Field changeLogLockCreateAttemptedField = AbstractJdbcDatabase.class.getDeclaredField("changeLogLockCreateAttempted");
//            changeLogLockCreateAttemptedField.setAccessible(true);
//            changeLogLockCreateAttemptedField.set(database2, false);
//
//        }
//        database2.checkDatabaseChangeLogTable();
//        database2.dropDatabaseObjects(database2.getDefaultSchemaName());
//        dropDatabaseChangeLogTable(database2.getDefaultSchemaName(), database2);
//
//        JUnitResourceAccessor resourceAccessor = new JUnitResourceAccessor();
//        Liquibase liquibase = new Liquibase(completeChangeLog, resourceAccessor, database2);
//        liquibase.update(this.contexts);
//    }

    private void dropDatabaseChangeLogTable(String catalog, String schema, Database database) {
        try {
            ExecutorService.getInstance().getExecutor(database).execute(new DropTableStatement(catalog, schema, database.getDatabaseChangeLogTableName(), false));
        } catch (DatabaseException e) {
            ; //ok
        }
    }

    @Test
    public void testRollbackToChange() throws Exception {
        if (database == null) {
            return;
        }

        Liquibase liquibase = createLiquibase(rollbackChangeLog);
        liquibase.dropAll(getSchemasToDrop());

        liquibase = createLiquibase(rollbackChangeLog);
        liquibase.update(this.contexts);

        liquibase = createLiquibase(rollbackChangeLog);
        liquibase.rollback(8, this.contexts);

        liquibase.tag("testRollbackToChange");

        liquibase = createLiquibase(rollbackChangeLog);
        liquibase.update(this.contexts);

        liquibase = createLiquibase(rollbackChangeLog);
        liquibase.rollback("testRollbackToChange", this.contexts);
    }

    @Test
    public void testDbDoc() throws Exception {
        if (database == null) {
            return;
        }

        Liquibase liquibase = createLiquibase(completeChangeLog);
        liquibase.dropAll(getSchemasToDrop());

        liquibase = createLiquibase(completeChangeLog);
        liquibase.update(this.contexts);

        File outputDir = File.createTempFile("liquibase-dbdoctest", "dir");
        outputDir.delete();
        outputDir.mkdir();

        liquibase = createLiquibase(completeChangeLog);
        liquibase.generateDocumentation(outputDir.getAbsolutePath(), this.contexts);

<<<<<<< HEAD
        FileUtil.deleteOnExit(outputDir);
=======
        deleteOnExit(outputDir);
>>>>>>> cab63c81
    }


    @Test
    public void testEncodingUpdating2SQL() throws Exception {
        if (database == null) {
            return;
        }

        Liquibase liquibase = createLiquibase(encodingChangeLog);

        StringWriter writer=new StringWriter();
        liquibase.update(this.contexts,writer);
        assertTrue("Update to SQL preserves encoding",
            new RegexMatcher(writer.toString(), new String[] {
                //For the UTF-8 encoded cvs
                "^.*INSERT.*VALUES.*àèìòùáéíóúÀÈÌÒÙÁÉÍÓÚâêîôûäëïöü.*$",
                "çñ®",
                //For the latin1 one
                "^.*INSERT.*VALUES.*àèìòùáéíóúÀÈÌÒÙÁÉÍÓÚâêîôûäëïöü.*$",
                "çñ®"
            }).allMatchedInSequentialOrder());
    }

//    @Test
//    public void testEncondingUpdatingDatabase() throws Exception {
//        if (database == null) {
//            return;
//        }
//        
//        // First import some data from utf8 encoded csv
//        // and create a snapshot
//        Liquibase liquibase = createLiquibase("changelogs/common/encoding.utf8.changelog.xml");
//        liquibase.update(this.contexts);
//        DatabaseSnapshot utf8Snapshot = DatabaseSnapshotGeneratorFactory.getInstance().createSnapshot(database, null, null);
//
//        clearDatabase(liquibase);
//
//        // Second import some data from latin1 encoded csv
//        // and create a snapshot
//        liquibase = createLiquibase("changelogs/common/encoding.latin1.changelog.xml");
//        liquibase.update(this.contexts);
//        DatabaseSnapshot iso88951Snapshot = DatabaseSnapshotGeneratorFactory.getInstance().createSnapshot(database, null, null);
//
//        //TODO: We need better data diff support to be able to do that
//        //Diff diff = new Diff(utf8Snapshot,iso88951Snapshot);
//        //diff.setDiffData(true);
//        //assertFalse("There are no differences setting the same data in utf-8 and iso-8895-1 "
//        //        ,diff.compare().areEqual());
//
//        //For now we do an approach reading diff data
//        DiffResult[] diffGenerators =new DiffResult[2];
//        diffGenerators[0]= DiffGeneratorFactory(utf8Snapshot,iso88951Snapshot);
//        diffGenerators[0].setDiffData(true);
//        diffGenerators[1]= new DiffGeneratorFactory(iso88951Snapshot,utf8Snapshot);
//        diffGenerators[1].setDiffData(true);
//        for(DiffGeneratorFactory diffGenerator : diffGenerators) {
//            File tempFile = File.createTempFile("liquibase-test", ".xml");
//            tempFile.deleteOnExit();
//            FileOutputStream output=new FileOutputStream(tempFile);
//            diffGenerator.compare().print(new PrintStream(output,false,"UTF-8"),database);
//            output.close();
//            String diffOutput=StreamUtil.getStreamContents(new FileInputStream(tempFile),"UTF-8");
//            assertTrue("Update to SQL preserves encoding",
//                new RegexMatcher(diffOutput, new String[] {
//                    //For the UTF-8 encoded cvs
//                    "value=\"àèìòùáéíóúÀÈÌÒÙÁÉÍÓÚâêîôûäëïöü\"",
//                    "value=\"çñ®\""
//                }).allMatchedInSequentialOrder());
//        }
//
//    }

    /**
     * Test that diff is capable to detect foreign keys to external schemas that doesn't appear in the changelog
     */
   @Test
   public void testDiffExternalForeignKeys() throws Exception {
       if (database == null) {
           return;
       }
       Liquibase liquibase = createLiquibase(externalfkInitChangeLog);
       liquibase.update(contexts);

       DiffResult diffResult = liquibase.diff(database, null, new CompareControl());
       DiffResultAssert.assertThat(diffResult).containsMissingForeignKeyWithName("fk_person_country");
   }

    @Test
    public void invalidIncludeDoesntBreakLiquibase() throws Exception{
        if (database == null) {
            return;
        }
        Liquibase liquibase = createLiquibase(invalidReferenceChangeLog);
        try {
            liquibase.update(new Contexts());
            fail("Did not fail with invalid include");
        } catch (ChangeLogParseException ignored) {
            //expected
        }

        LockService lockService = LockServiceFactory.getInstance().getLockService(database);
        assertFalse(lockService.hasChangeLogLock());
    }

    @Test
    public void contextsWithHyphensWorkInFormattedSql() throws Exception {
        if (database == null) {
            return;
        }
        Liquibase liquibase = createLiquibase("changelogs/common/sqlstyle/formatted.changelog.sql");
        liquibase.update("hyphen-context-using-sql,camelCaseContextUsingSql");

        SnapshotGeneratorFactory tableSnapshotGenerator = SnapshotGeneratorFactory.getInstance();
        assertNotNull(tableSnapshotGenerator.has(new Table().setName("hyphen_context"), database));
        assertNotNull(tableSnapshotGenerator.has(new Table().setName("camel_context"), database));
        assertNotNull(tableSnapshotGenerator.has(new Table().setName("bar_id"), database));
        assertNotNull(tableSnapshotGenerator.has(new Table().setName("foo_id"), database));
    }

    @Test
    public void verifyObjectQuotingStrategy() throws Exception {
        if (database == null) {
            return;
        }
        if (!Arrays.asList("oracle,h2,hsqldb,postgresql,mysql").contains(database.getShortName())) {
            return;
        }

        Liquibase liquibase = createLiquibase(objectQuotingStrategyChangeLog);
        clearDatabase(liquibase);
        liquibase.update(contexts);
        clearDatabase(liquibase);
    }

    @Test
    public void testOutputChangeLogIgnoringSchema() throws Exception {
        if (getDatabase() == null) {
            return;
        }

        String schemaName = getDatabase().getDefaultSchemaName();
        if (schemaName == null) {
            return;
        }

        getDatabase().setOutputDefaultSchema(false);
        getDatabase().setOutputDefaultCatalog(false);

        StringWriter output = new StringWriter();
        Liquibase liquibase = createLiquibase(includedChangeLog);
        clearDatabase(liquibase);

        liquibase = createLiquibase(includedChangeLog);
        liquibase.update(contexts, output);

        String outputResult = output.getBuffer().toString();
        assertNotNull(outputResult);
        assertTrue(outputResult.length() > 100); //should be pretty big
//        System.out.println(outputResult);
        CharSequence expected = "CREATE TABLE "+getDatabase().escapeTableName(getDatabase().getLiquibaseCatalogName(), getDatabase().getLiquibaseSchemaName(), getDatabase().getDatabaseChangeLogTableName());
        assertTrue("create databasechangelog command not found in: \n" + outputResult, outputResult.contains(expected));
        assertTrue("create databasechangeloglock command not found in: \n" + outputResult, outputResult.contains(expected));
        assertFalse("the scheame name '"+schemaName+"' should be ignored\n\n"+outputResult, outputResult.contains(schemaName+"."));
//        System.out.println("expected    : " + expected);
//        System.out.println("outputResult: " + outputResult);
    }

    @Test
    public void generateChangeLog_noChanges() throws Exception{
        if (database == null) {
            return;
        }

        runCompleteChangeLog();

        DiffResult diffResult = DiffGeneratorFactory.getInstance().compare(database, database, new CompareControl());

        DiffToChangeLog changeLogWriter = new DiffToChangeLog(diffResult, new DiffOutputControl(false, false, false));
        List<ChangeSet> changeSets = changeLogWriter.generateChangeSets();
        assertEquals(0, changeSets.size());
    }

//   @Test
//   public void testXMLInclude() throws Exception{
//       if (database == null) {
//            return;
//       }
//       //Test external entity with a standard class loaded resource
//       Liquibase liquibase = createLiquibase(externalEntityChangeLog);
//       liquibase.update(contexts);
//
//       //Test with a packaged one
//       liquibase = createLiquibase(externalEntityChangeLog2);
//       liquibase.update(contexts);
//   }

    public static String getDatabaseServerHostname(String databaseManager)  {
        try {
            Properties integrationTestProperties;
            integrationTestProperties = new Properties();
            integrationTestProperties.load(Thread.currentThread().getContextClassLoader().getResourceAsStream("liquibase/liquibase.integrationtest.properties"));
            InputStream localProperties=Thread.currentThread().getContextClassLoader().getResourceAsStream("liquibase/liquibase.integrationtest.local.properties");
            if(localProperties!=null)
                integrationTestProperties.load(localProperties);

            String host=integrationTestProperties.getProperty("integration.test."+databaseManager+".hostname");
            if(host==null)
                host=integrationTestProperties.getProperty("integration.test.hostname");
            return host;
        } catch (IOException e) {
            throw new RuntimeException(e);
        }
    }

    protected Database getDatabase(){
        return database;
    }

    /**
     * Schedule a file to be deleted when JVM exits.
     * If file is directory delete it and all sub-directories.
     */
    private static void deleteOnExit(final File file) {
        file.deleteOnExit();
        if (file.isDirectory()) {
            File[] files = file.listFiles();
            if (files != null) {
                for (File child  : files) {
                    deleteOnExit(child);
                }
            }
        }
    }
}<|MERGE_RESOLUTION|>--- conflicted
+++ resolved
@@ -460,11 +460,7 @@
 
             DiffOutputControl diffOutputControl = new DiffOutputControl();
             File tempFile = File.createTempFile("liquibase-test", ".xml");
-<<<<<<< HEAD
-            FileUtil.deleteOnExit(tempFile);
-=======
             deleteOnExit(tempFile);
->>>>>>> cab63c81
             if (outputCsv) {
                 diffOutputControl.setDataDir(new File(tempFile.getParentFile(), "liquibase-data").getCanonicalPath().replaceFirst("\\w:",""));
             }
@@ -780,11 +776,7 @@
         liquibase = createLiquibase(completeChangeLog);
         liquibase.generateDocumentation(outputDir.getAbsolutePath(), this.contexts);
 
-<<<<<<< HEAD
-        FileUtil.deleteOnExit(outputDir);
-=======
         deleteOnExit(outputDir);
->>>>>>> cab63c81
     }
 
 
