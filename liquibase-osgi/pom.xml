--- conflicted
+++ resolved
@@ -9,20 +9,12 @@
     <parent>
         <groupId>org.liquibase</groupId>
         <artifactId>liquibase-parent</artifactId>
-<<<<<<< HEAD
         <version>3.4.0-SNAPSHOT</version>
-=======
-        <version>3.3.1-SNAPSHOT</version>
->>>>>>> 9241b695
         <relativePath>../pom.xml</relativePath>
     </parent>
 
     <properties>
-<<<<<<< HEAD
         <liquibase.version>3.4.0-SNAPSHOT</liquibase.version>
-=======
-        <liquibase.version>3.3.1-SNAPSHOT</liquibase.version>
->>>>>>> 9241b695
     </properties>
 
     <dependencies>
